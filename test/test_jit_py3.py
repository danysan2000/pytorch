--- conflicted
+++ resolved
@@ -6,12 +6,8 @@
 import unittest
 import sys
 import torch
-<<<<<<< HEAD
-import jit_utils
+import torch.testing._internal.jit_utils
 import torch.nn as nn
-=======
-import torch.testing._internal.jit_utils
->>>>>>> 583bb976
 
 class TestScriptPy3(JitTestCase):
     def test_joined_str(self):
