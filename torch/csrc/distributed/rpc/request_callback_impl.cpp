#include <torch/csrc/distributed/rpc/request_callback_impl.h>

#include <c10/util/C++17.h>
#include <torch/csrc/distributed/autograd/context/container.h>
#include <torch/csrc/distributed/autograd/context/context.h>
#include <torch/csrc/distributed/autograd/engine/dist_engine.h>
#include <torch/csrc/distributed/autograd/rpc_messages/cleanup_autograd_context_req.h>
#include <torch/csrc/distributed/autograd/rpc_messages/cleanup_autograd_context_resp.h>
#include <torch/csrc/distributed/autograd/rpc_messages/propagate_gradients_req.h>
#include <torch/csrc/distributed/autograd/rpc_messages/propagate_gradients_resp.h>
#include <torch/csrc/distributed/autograd/rpc_messages/rpc_with_autograd.h>
#include <torch/csrc/distributed/autograd/utils.h>
#include <torch/csrc/distributed/rpc/python_call.h>
#include <torch/csrc/distributed/rpc/python_remote_call.h>
#include <torch/csrc/distributed/rpc/python_resp.h>
#include <torch/csrc/distributed/rpc/python_rpc_handler.h>
#include <torch/csrc/distributed/rpc/rref_context.h>
#include <torch/csrc/distributed/rpc/rref_impl.h>
#include <torch/csrc/distributed/rpc/rref_proto.h>
#include <torch/csrc/distributed/rpc/script_call.h>
#include <torch/csrc/distributed/rpc/script_remote_call.h>
#include <torch/csrc/distributed/rpc/script_resp.h>
#include <torch/csrc/distributed/rpc/utils.h>
#include <torch/csrc/jit/pybind_utils.h>

namespace torch {
namespace distributed {
namespace rpc {

using namespace torch::distributed::autograd;

std::shared_ptr<FutureMessage> RequestCallbackImpl::processRpc(
    RpcCommandBase& rpc,
    MessageType messageType,
    int64_t messageId) const {
  auto wrap = [messageId](Message m) {
    m.setId(messageId);
    return std::make_shared<FutureMessage>(std::move(m));
  };

  // TODO: RpcCommandBase should have an abstract execute() method that we can
  // call here instead of having another switch statement here. Even better we
  // could have abstract classes RpcRequest and RpcResp which inherit from
  // RpcCommandBase and RpcRequest declares the abstract method execute() that
  // we can call here. RpcResponse could have an abstract method to convert it
  // to a python object.
  switch (messageType) {
    case MessageType::SCRIPT_CALL: {
      auto& scriptCall = static_cast<ScriptCall&>(rpc);

      // scriptCall is only alive within this block, use reference to avoid copy
      auto& stack = scriptCall.stackRef();
      if (scriptCall.hasOp()) {
        scriptCall.op()->getOperation()(stack);
      } else {
        PythonRpcHandler::getInstance()
            .jitCompilationUnit()
            ->get_function(scriptCall.qualifiedName())
            .run(stack);
      }

      TORCH_INTERNAL_ASSERT(
          stack.size() == 1,
          "Return value of a builtin operator or a "
          "TorchScript function should be a single IValue, got a vector of "
          "size ",
          stack.size());

      return wrap(std::move(ScriptResp(std::move(stack.front()))).toMessage());
    }
    case MessageType::PYTHON_CALL: {
      auto& pyCall = static_cast<PythonCall&>(rpc);
      std::vector<torch::Tensor> responseTensorTable;
      auto payload = PythonRpcHandler::getInstance().generatePythonUDFResult(
          pyCall.pickledPayload(), pyCall.tensors(), responseTensorTable);
      return wrap(
          std::move(
              PythonResp(std::move(payload), std::move(responseTensorTable)))
              .toMessage());
    }
    case MessageType::SCRIPT_REMOTE_CALL: {
      auto& scriptRemoteCall = static_cast<ScriptRemoteCall&>(rpc);
      auto& ctx = RRefContext::getInstance();

<<<<<<< HEAD
      auto ownerRRef =
          ctx.getOrCreateOwnerRRef<IValue>(scriptRemoteCall.retRRefId());
=======
      TypePtr ret_type = src.op()->schema().returns()[0].type();
      auto ownerRRef = ctx.getOrCreateOwnerRRef(src.retRRefId(), ret_type);
>>>>>>> 8fd3eaed

      // TODO: make this asynchronous
      // scriptRemoteCall is only alive within this block, use reference to
      // avoid copy
      auto& stack = scriptRemoteCall.stackRef();
      if (scriptRemoteCall.hasOp()) {
        scriptRemoteCall.op()->getOperation()(stack);
      } else {
        PythonRpcHandler::getInstance()
            .jitCompilationUnit()
            ->get_function(scriptRemoteCall.qualifiedName())
            .run(stack);
      }

      TORCH_INTERNAL_ASSERT(
          stack.size() == 1,
          "Return value of a builtin operator or a "
          "TorchScript function should be a single IValue, got a vector of "
          "size ",
          stack.size());

      ownerRRef->setValue(std::move(stack.front()));
      ctx.addForkOfOwner(
          scriptRemoteCall.retRRefId(), scriptRemoteCall.retForkId());
      return wrap(
          RemoteRet(scriptRemoteCall.retRRefId(), scriptRemoteCall.retForkId())
              .toMessage());
    }
    case MessageType::PYTHON_REMOTE_CALL: {
      auto& prc = static_cast<PythonRemoteCall&>(rpc);

      auto rrefId = RRefId::fromIValue(prc.retRRefId());
      auto forkId = ForkId::fromIValue(prc.retForkId());
      auto& ctx = RRefContext::getInstance();

      auto ownerRRef = ctx.getOrCreateOwnerRRef(rrefId, PyObjectType::get());

      IValue py_ivalue = jit::toIValue(
          PythonRpcHandler::getInstance().runPythonUDF(prc.serializedPyObj()),
          PyObjectType::get());

      ownerRRef->setValue(std::move(py_ivalue));

      if (rrefId != forkId) {
        // Caller is a user and callee is the owner, add fork
        //
        // NB: rrefId == forkId is true if and only if calling remote to self.
        // In that case both the caller and the callee will access the
        // OwnerRRef. Hence, on the callee side (here), it should not call
        // addForkOfOwner as it is not a fork. To allow callee to distinguish
        // when this request is sent to self, the caller will set forkId using
        // rrefId (OwnerRRef does not have a forkId anyway).
        ctx.addForkOfOwner(rrefId, forkId);
      }
      return wrap(RemoteRet(rrefId, forkId).toMessage());
    }
    case MessageType::SCRIPT_RREF_FETCH_CALL: {
      auto& srf = static_cast<ScriptRRefFetchCall&>(rpc);
      auto& ctx = RRefContext::getInstance();
      std::shared_ptr<OwnerRRef> rref = ctx.getOwnerRRef(srf.rrefId());
      if (rref->hasValue()) { // optional fast-path
        return wrap(ScriptRRefFetchRet({rref->getValue()}).toMessage());
      }
      auto whenValueSet = rref->getFuture();
      auto responseFuture = std::make_shared<FutureMessage>();

      // Our response is satisfied when the rpcs come back.
      whenValueSet->addCallback(
          [responseFuture, messageId, rref](
              const rpc::Message& /* unused */,
              const c10::optional<utils::FutureError>& /* unused */) {
            Message m = ScriptRRefFetchRet({rref->getValue()}).toMessage();
            m.setId(messageId);
            responseFuture->markCompleted(m);
          });
      return responseFuture;
    }
    case MessageType::PYTHON_RREF_FETCH_CALL: {
      auto& prf = static_cast<PythonRRefFetchCall&>(rpc);
      auto& ctx = RRefContext::getInstance();
      std::shared_ptr<OwnerRRef> rref = ctx.getOwnerRRef(prf.rrefId());
      if (rref->hasValue()) { // optional fast-path
        SerializedPyObj result = PythonRpcHandler::getInstance().serialize(
            jit::toPyObject(rref->getValue()));
        return wrap(PythonRRefFetchRet(result.toIValues()).toMessage());
      }

      auto whenValueSet = rref->getFuture();
      auto responseFuture = std::make_shared<FutureMessage>();

      // Our response is satisfied when the rpcs come back.
      whenValueSet->addCallback(
          [responseFuture, messageId, rref](
              const rpc::Message& /* unused */,
              const c10::optional<utils::FutureError>& /* unused */) {
            SerializedPyObj result = PythonRpcHandler::getInstance().serialize(
                jit::toPyObject(rref->getValue()));
            Message m = PythonRRefFetchRet(result.toIValues()).toMessage();
            m.setId(messageId);
            responseFuture->markCompleted(m);
          });
      return responseFuture;
    }
    case MessageType::RREF_USER_DELETE: {
      auto& rud = static_cast<RRefUserDelete&>(rpc);
      auto& ctx = RRefContext::getInstance();
      ctx.delForkOfOwner(rud.rrefId(), rud.forkId());
      return wrap(std::move(RRefAck()).toMessage());
    }
    case MessageType::RREF_CHILD_ACCEPT: {
      auto& rca = static_cast<RRefChildAccept&>(rpc);
      auto& ctx = RRefContext::getInstance();
      ctx.delPendingChild(rca.forkId());
      return wrap(std::move(RRefAck()).toMessage());
    }
    case MessageType::RREF_FORK_REQUEST: {
      auto& rfr = static_cast<RRefForkRequest&>(rpc);
      auto& ctx = RRefContext::getInstance();
      ctx.addForkOfOwner(rfr.rrefId(), rfr.forkId());
      return wrap(RRefAck().toMessage());
    }
    case MessageType::FORWARD_AUTOGRAD_REQ: {
      auto& rpcWithAutograd = static_cast<RpcWithAutograd&>(rpc);

      // Attach 'recv' autograd function.
      auto autogradContext = addRecvRpcBackward(
          rpcWithAutograd.autogradMetadata(),
          rpcWithAutograd.tensors(),
          rpcWithAutograd.fromWorkerId());
      // For this recv thread on server side, before processRpc(),
      // set current_context_id_ to be context_id passed from client.
      // In this way, if there is nested rpc call in python rpc call, original
      // context_id from client can be passed in the chain calls.
      auto& autogradContainer = DistAutogradContainer::getInstance();
      TORCH_INTERNAL_ASSERT(
          autogradContext != nullptr,
          "autogradContext is nullptr, FORWARD_AUTOGRAD_REQ should always get "
          "or create valid autogradContext in addRecvRpcBackward.");
      autogradContainer.setCurrentContextId(autogradContext->contextId());

      // Process the original RPC.
      auto wrappedMessageType = rpcWithAutograd.wrappedMessageType();
      auto wrappedRpcResponse = processRpc(
          rpcWithAutograd.wrappedRpc(), wrappedMessageType, messageId);
      wrappedRpcResponse->waitNoThrow(); // TODO: make async

      return wrap(getMessageWithAutograd(
          rpcWithAutograd.fromWorkerId(),
          std::move(*wrappedRpcResponse).moveValue(),
          MessageType::FORWARD_AUTOGRAD_RESP));
    }
    case MessageType::BACKWARD_AUTOGRAD_REQ: {
      auto& gradientsCall = static_cast<PropagateGradientsReq&>(rpc);
      const auto& autogradMetadata = gradientsCall.getAutogradMetadata();

      // Retrieve the appropriate autograd context.
      auto autogradContext =
          DistAutogradContainer::getInstance().retrieveContext(
              autogradMetadata.autogradContextId);

      // Lookup the appropriate 'send' function to enqueue.
      std::shared_ptr<SendRpcBackward> sendFunction =
          autogradContext->retrieveSendFunction(
              autogradMetadata.autogradMessageId);

      // Attach the gradients to the send function.
      sendFunction->setGrads(gradientsCall.getGrads());

      auto responseFuture = std::make_shared<rpc::FutureMessage>();

      // Now execute the autograd graph using the "distributed engine."
      auto execFuture = DistEngine::getInstance().executeSendFunctionAsync(
          autogradContext, sendFunction);

      // Our response is satisfied when the rpcs come back.
      execFuture->addCallback(
          [responseFuture, messageId](
              const Message& /* unused */,
              const c10::optional<utils::FutureError>& error) {
            if (!error) {
              Message m = std::move(PropagateGradientsResp()).toMessage();
              m.setId(messageId);
              responseFuture->markCompleted(std::move(m));
            } else {
              responseFuture->setError(error->what());
            }
          });
      return responseFuture;
    };
    case MessageType::CLEANUP_AUTOGRAD_CONTEXT_REQ: {
      auto& cleanupContextReq = static_cast<CleanupAutogradContextReq&>(rpc);
      auto cleanupContextId = cleanupContextReq.getContextId();
      // release the context if it still exists on this thread. We need to
      // check if it exists since it may have been deleted by an in-flight
      // RPC. This can create nested RPCs if there are other nodes that get
      // notified to clean up their context.
      DistAutogradContainer::getInstance().releaseContextIfPresent(
          cleanupContextId);
      return wrap(std::move(CleanupAutogradContextResp()).toMessage());
    }
    default: {
      TORCH_INTERNAL_ASSERT(
          false, "Request type ", messageType, " not supported.");
    }
  }
}

std::shared_ptr<FutureMessage> RequestCallbackImpl::processMessage(
    Message& request) const {
  std::unique_ptr<RpcCommandBase> rpc = deserializeRequest(request);
  return processRpc(*rpc, request.type(), request.id());
}

} // namespace rpc
} // namespace distributed
} // namespace torch<|MERGE_RESOLUTION|>--- conflicted
+++ resolved
@@ -82,13 +82,9 @@
       auto& scriptRemoteCall = static_cast<ScriptRemoteCall&>(rpc);
       auto& ctx = RRefContext::getInstance();
 
-<<<<<<< HEAD
+      TypePtr ret_type = scriptRemoteCall.op()->schema().returns()[0].type();
       auto ownerRRef =
-          ctx.getOrCreateOwnerRRef<IValue>(scriptRemoteCall.retRRefId());
-=======
-      TypePtr ret_type = src.op()->schema().returns()[0].type();
-      auto ownerRRef = ctx.getOrCreateOwnerRRef(src.retRRefId(), ret_type);
->>>>>>> 8fd3eaed
+          ctx.getOrCreateOwnerRRef(scriptRemoteCall.retRRefId(), ret_type);
 
       // TODO: make this asynchronous
       // scriptRemoteCall is only alive within this block, use reference to
