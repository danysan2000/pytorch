--- conflicted
+++ resolved
@@ -324,10 +324,6 @@
     }
     auto current_version = self._version();
     if (diff_view_meta->attr_version != current_version) {
-<<<<<<< HEAD
-      TORCH_INTERNAL_ASSERT(diff_view_meta->output_nr_ == 0);
-=======
->>>>>>> 0b588e44
       auto fn = std::make_shared<torch::autograd::generated::AsStridedBackward>();
       fn->self_geometry = at::TensorGeometry(diff_view_meta->base_);
       fn->size = self.sizes().vec();
