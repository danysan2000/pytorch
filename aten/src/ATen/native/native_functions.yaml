# See README.md in this directory for more guidance


# Temporary type cast operators. These are needed to trace type-casts now since
# Type's are not supported in the IR. Instead, we call down to these
# specialized operators for each datatype.
# TODO: remove when we have Type support in the IR
- func: _cast_Byte(Tensor self, bool non_blocking=False) -> Tensor
  use_c10_dispatcher: full
  variants: function

- func: _cast_Char(Tensor self, bool non_blocking=False) -> Tensor
  use_c10_dispatcher: full
  variants: function

- func: _cast_Double(Tensor self, bool non_blocking=False) -> Tensor
  use_c10_dispatcher: full
  variants: function

- func: _cast_Float(Tensor self, bool non_blocking=False) -> Tensor
  use_c10_dispatcher: full
  variants: function

- func: _cast_Int(Tensor self, bool non_blocking=False) -> Tensor
  use_c10_dispatcher: full
  variants: function

- func: _cast_Long(Tensor self, bool non_blocking=False) -> Tensor
  use_c10_dispatcher: full
  variants: function

- func: _cast_Short(Tensor self, bool non_blocking=False) -> Tensor
  use_c10_dispatcher: full
  variants: function

- func: _cast_Half(Tensor self, bool non_blocking=False) -> Tensor
  use_c10_dispatcher: full
  variants: function

- func: backward(Tensor self, Tensor? gradient=None, bool keep_graph=False, bool create_graph=False) -> void
  variants: method

- func: set_data(Tensor(a!) self, Tensor new_data) -> void
  variants: method

- func: data(Tensor self) -> Tensor
  use_c10_dispatcher: unboxed_only
  variants: method

- func: is_leaf(Tensor self) -> bool
  variants: method

- func: output_nr(Tensor self) -> int
  variants: method
  supports_named_tensor: True

- func: _version(Tensor self) -> int
  variants: method

- func: rename_(Tensor(a!) self, Dimname[]? names) -> Tensor(a!)
  variants: method
  supports_named_tensor: True

- func: rename(Tensor(a) self, Dimname[]? names) -> Tensor(a)
  variants: method
  supports_named_tensor: True

- func: align_to(Tensor(a) self, Dimname[] names) -> Tensor(a)
  variants: method
  supports_named_tensor: True

<<<<<<< HEAD
- func: align_to.ellipsis_idx(Tensor(a) self, DimnameList order, int ellipsis_idx) -> Tensor(a)
=======
- func: align_to(Tensor(a) self, Dimname[] order, int ellipsis_idx) -> Tensor(a)
>>>>>>> c5f7abd4
  variants: method
  supports_named_tensor: True

- func: align_as(Tensor self, Tensor other) -> Tensor
  use_c10_dispatcher: unboxed_only
  variants: method
  supports_named_tensor: True

- func: align_tensors(Tensor[] tensors) -> Tensor[]
  use_c10_dispatcher: unboxed_only
  supports_named_tensor: True

- func: refine_names(Tensor(a) self, Dimname[] names) -> Tensor(a)
  variants: method
  supports_named_tensor: True

<<<<<<< HEAD
- func: unflatten.Dimname(Tensor self, Dimname dim, int[] sizes, DimnameList names) -> Tensor
=======
- func: unflatten(Tensor self, Dimname dim, int[] sizes, Dimname[] names) -> Tensor
>>>>>>> c5f7abd4
  variants: method
  supports_named_tensor: True

- func: unflatten.int(Tensor self, int dim, int[] sizes, DimnameList names) -> Tensor
  variants: method
  supports_named_tensor: True


- func: _use_cudnn_ctc_loss(Tensor log_probs, Tensor targets, int[] input_lengths, int[] target_lengths, int blank) -> bool
  use_c10_dispatcher: unboxed_only
  dispatch:
    CUDA: _use_cudnn_ctc_loss

- func: _cudnn_ctc_loss(Tensor log_probs, Tensor targets, int[] input_lengths, int[] target_lengths, int blank, bool deterministic, bool zero_infinity) -> (Tensor, Tensor)
  use_c10_dispatcher: unboxed_only
  dispatch:
    CUDA: _cudnn_ctc_loss

- func: _cudnn_rnn_flatten_weight(Tensor[] weight_arr, int weight_stride0, int input_size, int mode, int hidden_size, int num_layers, bool batch_first, bool bidirectional) -> Tensor
  use_c10_dispatcher: unboxed_only
  dispatch:
    CUDA: _cudnn_rnn_flatten_weight

- func: _cudnn_rnn(Tensor input, Tensor[] weight, int weight_stride0, Tensor? weight_buf, Tensor hx, Tensor? cx, int mode, int hidden_size, int num_layers, bool batch_first, float dropout, bool train, bool bidirectional, int[] batch_sizes, Tensor? dropout_state) -> (Tensor, Tensor, Tensor, Tensor, Tensor)
  dispatch:
    CUDA: _cudnn_rnn

- func: _cudnn_rnn_backward(Tensor input, Tensor[] weight, int weight_stride0, Tensor weight_buf, Tensor hx, Tensor? cx, Tensor output, Tensor? grad_output, Tensor? grad_hy, Tensor? grad_cy, int mode, int hidden_size, int num_layers, bool batch_first, float dropout, bool train, bool bidirectional, int[] batch_sizes, Tensor? dropout_state, Tensor reserve, bool[4] output_mask) -> (Tensor, Tensor, Tensor, Tensor[])
  dispatch:
    CUDA: _cudnn_rnn_backward

- func: _cudnn_init_dropout_state(float dropout, bool train, int dropout_seed, *, ScalarType dtype, Layout layout, Device device, bool pin_memory=False) -> Tensor
  dispatch:
    CUDA: _cudnn_init_dropout_state

- func: _debug_has_internal_overlap(Tensor self) -> int
  use_c10_dispatcher: full
  variants: function

- func: _fused_dropout(Tensor self, float p, Generator? generator=None) -> (Tensor, Tensor)
  use_c10_dispatcher: 'unboxed_only'
  variants: function
  dispatch:
     CUDA: fused_dropout_cuda
  supports_named_tensor: True

- func: _masked_scale(Tensor self, Tensor mask, float scale) -> Tensor
  use_c10_dispatcher: full
  variants: function
  dispatch:
     CUDA: masked_scale_cuda

- func: _sobol_engine_draw(Tensor quasi, int n, Tensor sobolstate, int dimension, int num_generated, ScalarType? dtype) -> (Tensor, Tensor)

- func: _sobol_engine_ff_(Tensor(a!) self, int n, Tensor sobolstate, int dimension, int num_generated) -> Tensor(a!)
  use_c10_dispatcher: unboxed_only


- func: _sobol_engine_scramble_(Tensor(a!) self, Tensor ltm, int dimension) -> Tensor(a!)
  use_c10_dispatcher: unboxed_only


- func: _sobol_engine_initialize_state_(Tensor(a!) self, int dimension) -> Tensor(a!)
  use_c10_dispatcher: unboxed_only


- func: _reshape_from_tensor(Tensor self, Tensor shape) -> Tensor
  use_c10_dispatcher: full

- func: _shape_as_tensor(Tensor self) -> Tensor
  use_c10_dispatcher: full

- func: dropout(Tensor input, float p, bool train) -> Tensor
  use_c10_dispatcher: full
  supports_named_tensor: True

- func: dropout_(Tensor(a!) self, float p, bool train) -> Tensor(a!)
  use_c10_dispatcher: unboxed_only
  supports_named_tensor: True

- func: feature_dropout(Tensor input, float p, bool train) -> Tensor
  use_c10_dispatcher: full

- func: feature_dropout_(Tensor(a!) self, float p, bool train) -> Tensor(a!)
  use_c10_dispatcher: unboxed_only

- func: alpha_dropout(Tensor input, float p, bool train) -> Tensor
  use_c10_dispatcher: full

- func: alpha_dropout_(Tensor(a!) self, float p, bool train) -> Tensor(a!)
  use_c10_dispatcher: unboxed_only


- func: feature_alpha_dropout(Tensor input, float p, bool train) -> Tensor
  use_c10_dispatcher: full

- func: feature_alpha_dropout_(Tensor(a!) self, float p, bool train) -> Tensor(a!)
  use_c10_dispatcher: unboxed_only


- func: abs(Tensor self) -> Tensor
  use_c10_dispatcher: full
  variants: function, method
  supports_named_tensor: True

- func: abs_(Tensor(a!) self) -> Tensor(a!)
  use_c10_dispatcher: unboxed_only
  variants: function, method
  supports_named_tensor: True
  dispatch:
    CPU: _abs__cpu
    CUDA: _abs__cuda

- func: abs.out(Tensor self, *, Tensor(a!) out) -> Tensor(a!)
  supports_named_tensor: True
  dispatch:
    CPU: _abs_out_cpu
    CUDA: _abs_out_cuda

- func: angle(Tensor self) -> Tensor
  variants: function, method
  supports_named_tensor: True
  named_guard: False

- func: angle.out(Tensor self, *, Tensor(a!) out) -> Tensor(a!)
  named_guard: False
  supports_named_tensor: True
  dispatch:
    CPU: _angle_out_cpu
    CUDA: _abs_out_cuda

- func: real(Tensor self) -> Tensor
  variants: function, method
  named_guard: False
  supports_named_tensor: True

- func: real.out(Tensor self, *, Tensor(a!) out) -> Tensor(a!)
  named_guard: False
  supports_named_tensor: True
  dispatch:
    CPU: _real_out_cpu
    CUDA: _abs_out_cuda

- func: imag(Tensor self) -> Tensor
  variants: function, method
  named_guard: False
  supports_named_tensor: True

- func: imag.out(Tensor self, *, Tensor(a!) out) -> Tensor(a!)
  named_guard: False
  supports_named_tensor: True
  dispatch:
    CPU: _imag_out_cpu
    CUDA: _abs_out_cuda

- func: conj(Tensor self) -> Tensor
  variants: function, method
  named_guard: False
  supports_named_tensor: True

- func: conj.out(Tensor self, *, Tensor(a!) out) -> Tensor(a!)
  named_guard: False
  supports_named_tensor: True
  dispatch:
    CPU: _conj_out_cpu
    CUDA: _abs_out_cuda

- func: acos(Tensor self) -> Tensor
  use_c10_dispatcher: full
  supports_named_tensor: True
  variants: function, method

- func: acos_(Tensor(a!) self) -> Tensor(a!)
  use_c10_dispatcher: unboxed_only
  supports_named_tensor: True
  variants: function, method
  dispatch:
    CPU: _acos__cpu
    CUDA: _acos__cuda

- func: acos.out(Tensor self, *, Tensor(a!) out) -> Tensor(a!)
  supports_named_tensor: True
  dispatch:
    CPU: _acos_out_cpu
    CUDA: _acos_out_cuda

- func: avg_pool1d(Tensor self, int[1] kernel_size, int[1] stride=[], int[1] padding=0, bool ceil_mode=False, bool count_include_pad=True) -> Tensor
  use_c10_dispatcher: unboxed_only

- func: adaptive_avg_pool1d(Tensor self, int[1] output_size) -> Tensor
  use_c10_dispatcher: unboxed_only

# Return: (Tensor output, Tensor indices)
- func: adaptive_max_pool1d(Tensor self, int[1] output_size) -> (Tensor, Tensor)
  use_c10_dispatcher: unboxed_only

- func: add.Tensor(Tensor self, Tensor other, *, Scalar alpha=1) -> Tensor
  use_c10_dispatcher: full
  variants: function, method
  dispatch:
    CPU: add
    CUDA: add
    SparseCPU: add_sparse
    SparseCUDA: add_sparse
    MkldnnCPU: mkldnn_add
  supports_named_tensor: True

- func: add_.Tensor(Tensor(a!) self, Tensor other, *, Scalar alpha=1) -> Tensor(a!)
  use_c10_dispatcher: unboxed_only
  variants: method
  dispatch:
    CPU: add_
    CUDA: add_
    SparseCPU: add_sparse_
    SparseCUDA: add_sparse_
    MkldnnCPU: mkldnn_add_
  supports_named_tensor: True

- func: add.out(Tensor self, Tensor other, *, Scalar alpha=1, Tensor(a!) out) -> Tensor(a!)
  dispatch:
    CPU: add_out
    CUDA: add_out
    SparseCPU: add_out_sparse_cpu
    SparseCUDA: add_out_sparse_cuda
    MkldnnCPU: mkldnn_add_out
  supports_named_tensor: True

# For C++ only, until we have conversion from C++ numbers to Tensor
- func: add.Scalar(Tensor self, Scalar other, Scalar alpha=1) -> Tensor
  use_c10_dispatcher: full
  variants: function, method
  supports_named_tensor: True

- func: add_.Scalar(Tensor(a!) self, Scalar other, Scalar alpha=1) -> Tensor(a!)
  use_c10_dispatcher: unboxed_only
  variants: method
  supports_named_tensor: True

- func: addmv(Tensor self, Tensor mat, Tensor vec, *, Scalar beta=1, Scalar alpha=1) -> Tensor
  use_c10_dispatcher: full
  variants: function, method
  dispatch:
    CPU: legacy::cpu::_th_addmv
    CUDA: legacy::cuda::_th_addmv
  supports_named_tensor: True

- func: addmv_(Tensor(a!) self, Tensor mat, Tensor vec, *, Scalar beta=1, Scalar alpha=1) -> Tensor(a!)
  use_c10_dispatcher: unboxed_only
  variants: function, method
  dispatch:
    CPU: legacy::cpu::_th_addmv_
    CUDA: legacy::cuda::_th_addmv_
  supports_named_tensor: True

- func: addmv.out(Tensor self, Tensor mat, Tensor vec, *, Scalar beta=1, Scalar alpha=1, Tensor(a!) out) -> Tensor(a!)
  dispatch:
    CPU: legacy::cpu::_th_addmv_out
    CUDA: legacy::cuda::_th_addmv_out
  supports_named_tensor: True

- func: addr(Tensor self, Tensor vec1, Tensor vec2, *, Scalar beta=1, Scalar alpha=1) -> Tensor
  use_c10_dispatcher: full
  variants: function, method

- func: addr_(Tensor(a!) self, Tensor vec1, Tensor vec2, *, Scalar beta=1, Scalar alpha=1) -> Tensor(a!)
  use_c10_dispatcher: unboxed_only
  variants: method

- func: addr.out(Tensor self, Tensor vec1, Tensor vec2, *, Scalar beta=1, Scalar alpha=1, Tensor(a!) out) -> Tensor(a!)

- func: affine_grid_generator(Tensor theta, int[] size, bool align_corners) -> Tensor
  use_c10_dispatcher: unboxed_only
  variants: function

- func: affine_grid_generator_backward(Tensor grad, int[] size, bool align_corners) -> Tensor
  use_c10_dispatcher: unboxed_only
  variants: function

- func: all.dim(Tensor self, int dim, bool keepdim=False) -> Tensor
  use_c10_dispatcher: full
  variants: function, method

- func: all.out(Tensor self, int dim, bool keepdim=False, *, Tensor(a!) out) -> Tensor(a!)

- func: all.dimname(Tensor self, Dimname dim, bool keepdim=False) -> Tensor
  variants: function, method

- func: all.dimname_out(Tensor self, Dimname dim, bool keepdim=False, *, Tensor(a!) out) -> Tensor(a!)

- func: allclose(Tensor self, Tensor other, float rtol=1e-05, float atol=1e-08, bool equal_nan=False) -> bool
  use_c10_dispatcher: full
  variants: function, method

- func: any.dim(Tensor self, int dim, bool keepdim=False) -> Tensor
  use_c10_dispatcher: full
  variants: function, method

- func: any.out(Tensor self, int dim, bool keepdim=False, *, Tensor(a!) out) -> Tensor(a!)

- func: any.dimname(Tensor self, Dimname dim, bool keepdim=False) -> Tensor
  variants: function, method

- func: any.dimname_out(Tensor self, Dimname dim, bool keepdim=False, *, Tensor(a!) out) -> Tensor(a!)

- func: arange(Scalar end, *, ScalarType? dtype=None, Layout? layout=None, Device? device=None, bool? pin_memory=None) -> Tensor

- func: arange.start(Scalar start, Scalar end, *, ScalarType? dtype=None, Layout? layout=None, Device? device=None, bool? pin_memory=None) -> Tensor

- func: arange.start_step(Scalar start, Scalar end, Scalar step, *, ScalarType? dtype=None, Layout? layout=None, Device? device=None, bool? pin_memory=None) -> Tensor

- func: arange.out(Scalar end, *, Tensor(a!) out) -> Tensor(a!)

- func: arange.start_out(Scalar start, Scalar end, Scalar step=1, *, Tensor(a!) out) -> Tensor(a!)
  dispatch:
    CPU: arange_cpu_out
    CUDA: arange_cuda_out

# This function is a temporary hack to allow tracing of arange like constructs with dynamic
# bounds on arange.  Normal arange is not traceable because it does not take any tensor inputs;
# if the range you need is based on another tensor, calling this function directly will
# preserve tracing.  Get rid of this when arange can directly take tensors for bounds
# (so that it can be traced directly).
- func: _dim_arange(Tensor like, int dim) -> Tensor
  use_c10_dispatcher: full

- func: argmax(Tensor self, int? dim=None, bool keepdim=False) -> Tensor
  use_c10_dispatcher: full
  variants: function, method

- func: argmin(Tensor self, int? dim=None, bool keepdim=False) -> Tensor
  use_c10_dispatcher: full
  variants: function, method

- func: as_strided(Tensor(a) self, int[] size, int[] stride, int? storage_offset=None) -> Tensor(a)
  use_c10_dispatcher: unboxed_only
  variants: function, method
  dispatch:
    CPU: as_strided_tensorimpl
    CUDA: as_strided_tensorimpl
    QuantizedCPU: as_strided_qtensorimpl
  device_guard: False
  supports_named_tensor: True

- func: as_strided_(Tensor(a!) self, int[] size, int[] stride, int? storage_offset=None) -> Tensor(a!)
  use_c10_dispatcher: unboxed_only
  variants: function, method
  device_guard: False

- func: asin(Tensor self) -> Tensor
  use_c10_dispatcher: full
  supports_named_tensor: True
  variants: function, method

- func: asin_(Tensor(a!) self) -> Tensor(a!)
  use_c10_dispatcher: unboxed_only
  supports_named_tensor: True
  variants: function, method
  dispatch:
    CPU: _asin__cpu
    CUDA: _asin__cuda

- func: asin.out(Tensor self, *, Tensor(a!) out) -> Tensor(a!)
  supports_named_tensor: True
  dispatch:
    CPU: _asin_out_cpu
    CUDA: _asin_out_cuda

- func: atan(Tensor self) -> Tensor
  use_c10_dispatcher: full
  supports_named_tensor: True
  variants: function, method

- func: atan_(Tensor(a!) self) -> Tensor(a!)
  use_c10_dispatcher: unboxed_only
  supports_named_tensor: True
  variants: function, method
  dispatch:
    CPU: _atan__cpu
    CUDA: _atan__cuda

- func: atan.out(Tensor self, *, Tensor(a!) out) -> Tensor(a!)
  supports_named_tensor: True
  dispatch:
    CPU: _atan_out_cpu
    CUDA: _atan_out_cuda

- func: baddbmm(Tensor self, Tensor batch1, Tensor batch2, *, Scalar beta=1, Scalar alpha=1) -> Tensor
  use_c10_dispatcher: full
  variants: function, method
  dispatch:
    CPU: baddbmm_cpu
    CUDA: baddbmm_cuda

- func: baddbmm_(Tensor(a!) self, Tensor batch1, Tensor batch2, *, Scalar beta=1, Scalar alpha=1) -> Tensor(a!)
  use_c10_dispatcher: unboxed_only
  variants: method
  dispatch:
    CPU: baddbmm__cpu
    CUDA: baddbmm__cuda

- func: _baddbmm_mkl_(Tensor(a!) self, Tensor batch1, Tensor batch2, *, Scalar beta=1, Scalar alpha=1) -> Tensor(a!)
  use_c10_dispatcher: unboxed_only
  variants: function

- func: baddbmm.out(Tensor self, Tensor batch1, Tensor batch2, *, Scalar beta=1, Scalar alpha=1, Tensor(a!) out) -> Tensor(a!)
  variants: function
  dispatch:
    CPU: baddbmm_out_cpu
    CUDA: baddbmm_out_cuda

- func: bartlett_window(int window_length, *, ScalarType? dtype=None, Layout? layout=None, Device? device=None, bool? pin_memory=None) -> Tensor

- func: bartlett_window.periodic(int window_length, bool periodic, *, ScalarType? dtype=None, Layout? layout=None, Device? device=None, bool? pin_memory=None) -> Tensor

- func: batch_norm(Tensor input, Tensor? weight, Tensor? bias, Tensor? running_mean, Tensor? running_var, bool training, float momentum, float eps, bool cudnn_enabled) -> Tensor

- func: _batch_norm_impl_index(Tensor input, Tensor? weight, Tensor? bias, Tensor? running_mean, Tensor? running_var, bool training, float momentum, float eps, bool cudnn_enabled) -> (Tensor, Tensor, Tensor, int)

- func: _batch_norm_impl_index_backward(int impl_index, Tensor input, Tensor grad_output, Tensor? weight, Tensor? running_mean, Tensor? running_var, Tensor? save_mean, Tensor? save_var_transform, bool train, float eps, bool[3] output_mask) -> (Tensor, Tensor, Tensor)

# Sample bernoulli with values in `self` as probability.
- func: bernoulli(Tensor self, *, Generator? generator=None) -> Tensor
  use_c10_dispatcher: 'unboxed_only'
  variants: function, method
  supports_named_tensor: True

- func: bernoulli.out(Tensor self, *, Generator? generator=None, Tensor(a!) out) -> Tensor(a!)
  variants: function
  supports_named_tensor: True

- func: bernoulli_.Tensor(Tensor(a!) self, Tensor p, *, Generator? generator=None) -> Tensor(a!)
  use_c10_dispatcher: 'unboxed_only'
  variants: method
  dispatch:
    CPU: bernoulli_tensor_cpu_
    CUDA: bernoulli_tensor_cuda_
  supports_named_tensor: True

- func: bernoulli_.float(Tensor(a!) self, float p=0.5, *, Generator? generator=None) -> Tensor(a!)
  use_c10_dispatcher: 'unboxed_only'
  variants: method
  dispatch:
    CPU: bernoulli_scalar_cpu_
    CUDA: bernoulli_scalar_cuda_
  supports_named_tensor: True

# This out-of-place version isn't used explicitly, but needed by jit.
# There is no default valid on `p` here because it would introduce ambiguity
# with `bernoulli(Tensor self, *, Generator? generator=None)` declaration.
- func: bernoulli.p(Tensor self, float p, *, Generator? generator=None) -> Tensor
  use_c10_dispatcher: 'unboxed_only'
  variants: function, method

- func: bilinear(Tensor input1, Tensor input2, Tensor weight, Tensor? bias) -> Tensor

- func: binary_cross_entropy_with_logits(Tensor self, Tensor target, Tensor? weight=None, Tensor? pos_weight=None, int reduction=Mean) -> Tensor
  variants: function

- func: binary_cross_entropy_with_logits_backward(Tensor grad_output, Tensor self, Tensor target, Tensor? weight=None, Tensor? pos_weight=None, int reduction=Mean) -> Tensor
  variants: function

- func: bincount(Tensor self, Tensor? weights=None, int minlength=0) -> Tensor
  variants: function, method
  dispatch:
    CPU: _bincount_cpu
    CUDA: _bincount_cuda

- func: bitwise_not(Tensor self) -> Tensor
  use_c10_dispatcher: full
  supports_named_tensor: True
  variants: function, method

- func: bitwise_not_(Tensor(a!) self) -> Tensor(a!)
  use_c10_dispatcher: unboxed_only
  supports_named_tensor: True
  variants: method

- func: bitwise_not.out(Tensor self, *, Tensor(a!) out) -> Tensor(a!)
  supports_named_tensor: True
  dispatch:
    CPU: bitwise_not_out
    CUDA: bitwise_not_out

- func: logical_not(Tensor self) -> Tensor
  use_c10_dispatcher: unboxed_only
  supports_named_tensor: True
  variants: function, method

- func: logical_not_(Tensor(a!) self) -> Tensor(a!)
  use_c10_dispatcher: unboxed_only
  supports_named_tensor: True
  variants: method

- func: logical_not.out(Tensor self, *, Tensor(a!) out) -> Tensor(a!)
  supports_named_tensor: True
  dispatch:
    CPU: logical_not_out
    CUDA: logical_not_out

- func: logical_xor(Tensor self, Tensor other) -> Tensor
  use_c10_dispatcher: unboxed_only
  variants: function, method
  supports_named_tensor: True

- func: logical_xor_(Tensor(a!) self, Tensor other) -> Tensor(a!)
  use_c10_dispatcher: unboxed_only
  variants: method
  supports_named_tensor: True

- func: logical_xor.out(Tensor self, Tensor other, *, Tensor(a!) out) -> Tensor(a!)
  dispatch:
    CPU: logical_xor_out
    CUDA: logical_xor_out
  supports_named_tensor: True

- func: blackman_window(int window_length, *, ScalarType? dtype=None, Layout? layout=None, Device? device=None, bool? pin_memory=None) -> Tensor

- func: blackman_window.periodic(int window_length, bool periodic, *, ScalarType? dtype=None, Layout? layout=None, Device? device=None, bool? pin_memory=None) -> Tensor

- func: bmm(Tensor self, Tensor mat2) -> Tensor
  use_c10_dispatcher: full
  variants: function, method
  dispatch:
    CPU: bmm_cpu
    CUDA: bmm_cuda
  supports_named_tensor: True

- func: bmm.out(Tensor self, Tensor mat2, *, Tensor(a!) out) -> Tensor(a!)
  variants: function
  dispatch:
    CPU: bmm_out_cpu
    CUDA: bmm_out_cuda
  supports_named_tensor: True

- func: broadcast_tensors(Tensor[] tensors) -> Tensor[]
  use_c10_dispatcher: unboxed_only
  device_guard: False

- func: cat(Tensor[] tensors, int dim=0) -> Tensor
  use_c10_dispatcher: unboxed_only
  supports_named_tensor: True

- func: cat.out(Tensor[] tensors, int dim=0, *, Tensor(a!) out) -> Tensor(a!)
  supports_named_tensor: True

- func: cat.names(Tensor[] tensors, Dimname dim) -> Tensor
  supports_named_tensor: True

- func: cat.names_out(Tensor[] tensors, Dimname dim, *, Tensor(a!) out) -> Tensor(a!)
  supports_named_tensor: True

- func: ceil(Tensor self) -> Tensor
  use_c10_dispatcher: full
  supports_named_tensor: True
  variants: function, method

- func: ceil_(Tensor(a!) self) -> Tensor(a!)
  use_c10_dispatcher: unboxed_only
  supports_named_tensor: True
  variants: function, method

- func: ceil.out(Tensor self, *, Tensor(a!) out) -> Tensor(a!)
  supports_named_tensor: True
  dispatch:
    CPU: ceil_out
    CUDA: ceil_out

- func: chain_matmul(Tensor[] matrices) -> Tensor
  use_c10_dispatcher: unboxed_only
  variants: function

- func: chunk(Tensor(a) self, int chunks, int dim=0) -> Tensor(a)[]
  use_c10_dispatcher: unboxed_only
  variants: function, method
  device_guard: False
  supports_named_tensor: True

- func: clamp(Tensor self, Scalar? min=None, Scalar? max=None) -> Tensor
  use_c10_dispatcher: full
  supports_named_tensor: True
  variants: function, method

- func: clamp_(Tensor(a!) self, Scalar? min=None, Scalar? max=None) -> Tensor(a!)
  use_c10_dispatcher: unboxed_only
  supports_named_tensor: True
  variants: function, method
  dispatch:
    CPU: _clamp__cpu
    CUDA: _clamp__cuda

- func: clamp.out(Tensor self, Scalar? min=None, Scalar? max=None, *, Tensor(a!) out) -> Tensor(a!)
  supports_named_tensor: True
  dispatch:
    CPU: _clamp_out_cpu
    CUDA: _clamp_out_cuda

- func: clamp_max(Tensor self, Scalar max) -> Tensor
  use_c10_dispatcher: full
  supports_named_tensor: True
  variants: function, method

- func: clamp_max_(Tensor(a!) self, Scalar max) -> Tensor(a!)
  use_c10_dispatcher: unboxed_only
  supports_named_tensor: True
  variants: function, method
  dispatch:
    CPU: _clamp_max__cpu
    CUDA: _clamp_max__cuda

- func: clamp_max.out(Tensor self, Scalar max, *, Tensor(a!) out) -> Tensor(a!)
  supports_named_tensor: True
  dispatch:
    CPU: _clamp_max_out_cpu
    CUDA: _clamp_max_out_cuda

- func: clamp_min(Tensor self, Scalar min) -> Tensor
  use_c10_dispatcher: full
  supports_named_tensor: True
  variants: function, method

- func: clamp_min_(Tensor(a!) self, Scalar min) -> Tensor(a!)
  use_c10_dispatcher: unboxed_only
  supports_named_tensor: True
  variants: function, method
  dispatch:
    CPU: _clamp_min__cpu
    CUDA: _clamp_min__cuda

- func: clamp_min.out(Tensor self, Scalar min, *, Tensor(a!) out) -> Tensor(a!)
  supports_named_tensor: True
  dispatch:
    CPU: _clamp_min_out_cpu
    CUDA: _clamp_min_out_cuda

- func: cudnn_is_acceptable(Tensor self) -> bool
  use_c10_dispatcher: full
  device_guard: False

- func: constant_pad_nd(Tensor self, int[] pad, Scalar value=0) -> Tensor
  use_c10_dispatcher: unboxed_only
  variants: function

- func: contiguous(Tensor self, *, MemoryFormat memory_format=contiguous_format) -> Tensor
  variants: method
  supports_named_tensor: True

- func: convolution(Tensor input, Tensor weight, Tensor? bias, int[] stride, int[] padding, int[] dilation, bool transposed, int[] output_padding, int groups) -> Tensor

- func: convolution_overrideable(Tensor input, Tensor weight, Tensor? bias, int[] stride, int[] padding, int[] dilation, bool transposed, int[] output_padding, int groups) -> Tensor

- func: convolution_backward_overrideable(Tensor grad_output, Tensor input, Tensor weight, int[] stride, int[] padding, int[] dilation, bool transposed, int[] output_padding, int groups, bool[3] output_mask) -> (Tensor grad_input, Tensor grad_weight, Tensor grad_bias)

- func: _convolution(Tensor input, Tensor weight, Tensor? bias, int[] stride, int[] padding, int[] dilation, bool transposed, int[] output_padding, int groups, bool benchmark, bool deterministic, bool cudnn_enabled) -> Tensor

- func: _convolution_nogroup(Tensor input, Tensor weight, Tensor? bias, int[] stride, int[] padding, int[] dilation, bool transposed, int[] output_padding) -> Tensor

- func: _convolution_double_backward(Tensor? ggI, Tensor? ggW, Tensor? ggb, Tensor gO, Tensor weight, Tensor self, int[] stride, int[] padding, int[] dilation, bool transposed, int[] output_padding, int groups, bool benchmark, bool deterministic, bool cudnn_enabled, bool[3] output_mask) -> (Tensor, Tensor, Tensor)

- func: conv1d(Tensor input, Tensor weight, Tensor? bias=None, int[1] stride=1, int[1] padding=0, int[1] dilation=1, int groups=1) -> Tensor

- func: conv2d(Tensor input, Tensor weight, Tensor? bias=None, int[2] stride=1, int[2] padding=0, int[2] dilation=1, int groups=1) -> Tensor

- func: conv3d(Tensor input, Tensor weight, Tensor? bias=None, int[3] stride=1, int[3] padding=0, int[3] dilation=1, int groups=1) -> Tensor

- func: conv_tbc(Tensor self, Tensor weight, Tensor bias, int pad=0) -> Tensor
  use_c10_dispatcher: full

- func: conv_tbc_backward(Tensor self, Tensor input, Tensor weight, Tensor bias, int pad) -> (Tensor, Tensor, Tensor)
  use_c10_dispatcher: unboxed_only

# NB: we inherit the goofy argument order from PyTorch torch.nn.functional
- func: conv_transpose1d(Tensor input, Tensor weight, Tensor? bias=None, int[1] stride=1, int[1] padding=0, int[1] output_padding=0, int groups=1, int[1] dilation=1) -> Tensor

- func: conv_transpose2d.input(Tensor input, Tensor weight, Tensor? bias=None, int[2] stride=1, int[2] padding=0, int[2] output_padding=0, int groups=1, int[2] dilation=1) -> Tensor

- func: conv_transpose3d.input(Tensor input, Tensor weight, Tensor? bias=None, int[3] stride=1, int[3] padding=0, int[3] output_padding=0, int groups=1, int[3] dilation=1) -> Tensor

- func: copy_(Tensor(a!) self, Tensor src, bool non_blocking=False) -> Tensor(a!)
  use_c10_dispatcher: unboxed_only
  variants: method
  device_guard: False
  supports_named_tensor: True

- func: _copy_from(Tensor self, Tensor dst, bool non_blocking=False) -> Tensor
  use_c10_dispatcher: full
  dispatch: {}

- func: cos(Tensor self) -> Tensor
  use_c10_dispatcher: full
  supports_named_tensor: True
  variants: function, method

- func: cos_(Tensor(a!) self) -> Tensor(a!)
  use_c10_dispatcher: unboxed_only
  supports_named_tensor: True
  variants: function, method
  dispatch:
    CPU: _cos__cpu
    CUDA: _cos__cuda

- func: cos.out(Tensor self, *, Tensor(a!) out) -> Tensor(a!)
  supports_named_tensor: True
  dispatch:
    CPU: _cos_out_cpu
    CUDA: _cos_out_cuda

- func: cosh(Tensor self) -> Tensor
  use_c10_dispatcher: full
  supports_named_tensor: True
  variants: function, method

- func: cosh_(Tensor(a!) self) -> Tensor(a!)
  use_c10_dispatcher: unboxed_only
  supports_named_tensor: True
  variants: function, method
  dispatch:
    CPU: _cosh__cpu
    CUDA: _cosh__cuda

- func: cosh.out(Tensor self, *, Tensor(a!) out) -> Tensor(a!)
  supports_named_tensor: True
  dispatch:
    CPU: _cosh_out_cpu
    CUDA: _cosh_out_cuda

- func: cosine_embedding_loss(Tensor input1, Tensor input2, Tensor target, float margin=0.0, int reduction=Mean) -> Tensor
  use_c10_dispatcher: full

- func: cudnn_affine_grid_generator(Tensor theta, int N, int C, int H, int W) -> Tensor grid
  use_c10_dispatcher: full
  dispatch:
    CUDA: cudnn_affine_grid_generator_forward

# TODO: Why do I have to call this grad?!
- func: cudnn_affine_grid_generator_backward(Tensor grad, int N, int C, int H, int W) -> Tensor grad_theta
  use_c10_dispatcher: full
  dispatch:
    CUDA: cudnn_affine_grid_generator_backward

- func: cudnn_batch_norm(Tensor input, Tensor weight, Tensor? bias, Tensor? running_mean, Tensor? running_var, bool training, float exponential_average_factor, float epsilon) -> (Tensor, Tensor, Tensor)
  dispatch:
    CUDA: cudnn_batch_norm

# NB: You can only use this if you used cudnn_batch_norm training=True
- func: cudnn_batch_norm_backward(Tensor input, Tensor grad_output, Tensor weight, Tensor? running_mean, Tensor? running_var, Tensor? save_mean, Tensor? save_var, float epsilon) -> (Tensor, Tensor, Tensor)
  dispatch:
    CUDA: cudnn_batch_norm_backward

- func: cudnn_convolution(Tensor self, Tensor weight, Tensor? bias, int[] padding, int[] stride, int[] dilation, int groups, bool benchmark, bool deterministic) -> Tensor
  dispatch:
    CUDA: cudnn_convolution

- func: cudnn_convolution_backward_input(int[] self_size, Tensor grad_output, Tensor weight, int[] padding, int[] stride, int[] dilation, int groups, bool benchmark, bool deterministic) -> Tensor
  use_c10_dispatcher: unboxed_only
  dispatch:
    CUDA: cudnn_convolution_backward_input

- func: cudnn_convolution_backward(Tensor self, Tensor grad_output, Tensor weight, int[] padding, int[] stride, int[] dilation, int groups, bool benchmark, bool deterministic, bool[3] output_mask) -> (Tensor, Tensor, Tensor)
  use_c10_dispatcher: unboxed_only
  dispatch:
    CUDA: cudnn_convolution_backward

- func: cudnn_convolution_backward_bias(Tensor grad_output) -> Tensor
  use_c10_dispatcher: full
  dispatch:
    CUDA: cudnn_convolution_backward_bias

- func: cudnn_convolution_backward_weight(int[] weight_size, Tensor grad_output, Tensor self, int[] padding, int[] stride, int[] dilation, int groups, bool benchmark, bool deterministic) -> Tensor
  use_c10_dispatcher: unboxed_only
  dispatch:
    CUDA: cudnn_convolution_backward_weight

- func: cudnn_convolution_transpose(Tensor self, Tensor weight, Tensor? bias, int[] padding, int[] output_padding, int[] stride, int[] dilation, int groups, bool benchmark, bool deterministic) -> Tensor
  dispatch:
    CUDA: cudnn_convolution_transpose

# NB: output_padding not strictly needed here, but it's helpful for the float
# backwards
- func: cudnn_convolution_transpose_backward(Tensor self, Tensor grad_output, Tensor weight, int[] padding, int[] output_padding, int[] stride, int[] dilation, int groups, bool benchmark, bool deterministic, bool[3] output_mask) -> (Tensor, Tensor, Tensor)
  use_c10_dispatcher: unboxed_only
  dispatch:
    CUDA: cudnn_convolution_transpose_backward

- func: cudnn_convolution_transpose_backward_bias(Tensor grad_output) -> Tensor
  use_c10_dispatcher: full
  dispatch:
    CUDA: cudnn_convolution_backward_bias

- func: cudnn_convolution_transpose_backward_input(Tensor grad_output, Tensor weight, int[] padding, int[] stride, int[] dilation, int groups, bool benchmark, bool deterministic) -> Tensor
  use_c10_dispatcher: unboxed_only
  dispatch:
    CUDA: cudnn_convolution_transpose_backward_input

- func: cudnn_convolution_transpose_backward_weight(int[] weight_size, Tensor grad_output, Tensor self, int[] padding, int[] stride, int[] dilation, int groups, bool benchmark, bool deterministic) -> Tensor
  use_c10_dispatcher: unboxed_only
  dispatch:
    CUDA: cudnn_convolution_transpose_backward_weight

# NB: input is special cased in a way I don't quite understand
- func: cudnn_grid_sampler(Tensor self, Tensor grid) -> Tensor output
  use_c10_dispatcher: full
  dispatch:
    CUDA: cudnn_grid_sampler_forward

- func: cudnn_grid_sampler_backward(Tensor self, Tensor grid, Tensor grad_output) -> (Tensor grad_self, Tensor grad_grid)
  use_c10_dispatcher: unboxed_only
  dispatch:
    CUDA: cudnn_grid_sampler_backward

- func: cumsum(Tensor self, int dim, *, ScalarType? dtype=None) -> Tensor
  supports_named_tensor: True
  variants: function, method

- func: cumsum.out(Tensor self, int dim, *, ScalarType? dtype=None, Tensor(a!) out) -> Tensor(a!)
  supports_named_tensor: True

- func: cumsum.dimname(Tensor self, Dimname dim, *, ScalarType? dtype=None) -> Tensor
  supports_named_tensor: True
  variants: function, method

- func: cumsum.dimname_out(Tensor self, Dimname dim, *, ScalarType? dtype=None, Tensor(a!) out) -> Tensor(a!)
  supports_named_tensor: True

- func: cumprod(Tensor self, int dim, *, ScalarType? dtype=None) -> Tensor
  supports_named_tensor: True
  variants: function, method

- func: cumprod.out(Tensor self, int dim, *, ScalarType? dtype=None, Tensor(a!) out) -> Tensor(a!)
  supports_named_tensor: True

- func: cumprod.dimname(Tensor self, Dimname dim, *, ScalarType? dtype=None) -> Tensor
  supports_named_tensor: True
  variants: function, method

- func: cumprod.dimname_out(Tensor self, Dimname dim, *, ScalarType? dtype=None, Tensor(a!) out) -> Tensor(a!)
  supports_named_tensor: True

- func: ctc_loss.IntList(Tensor log_probs, Tensor targets, int[] input_lengths, int[] target_lengths, int blank=0, int reduction=Mean, bool zero_infinity=False) -> Tensor
  use_c10_dispatcher: unboxed_only

# convenience function that converts to intlists for you
- func: ctc_loss.Tensor(Tensor log_probs, Tensor targets, Tensor input_lengths, Tensor target_lengths, int blank=0, int reduction=Mean, bool zero_infinity=False) -> Tensor
  use_c10_dispatcher: full

- func: _ctc_loss(Tensor log_probs, Tensor targets, int[] input_lengths, int[] target_lengths, int blank=0, bool zero_infinity=False) -> (Tensor, Tensor)
  use_c10_dispatcher: unboxed_only
  dispatch:
    CPU:  ctc_loss_cpu
    CUDA: ctc_loss_gpu

- func: _ctc_loss_backward(Tensor grad, Tensor log_probs, Tensor targets, int[] input_lengths, int[] target_lengths, Tensor neg_log_likelihood, Tensor log_alpha, int blank, bool zero_infinity=False) -> Tensor
  use_c10_dispatcher: unboxed_only
  dispatch:
    CPU: ctc_loss_backward_cpu
    CUDA: ctc_loss_backward_gpu

- func: det(Tensor self) -> Tensor
  use_c10_dispatcher: full
  variants: function, method

- func: diag_embed(Tensor self, int offset=0, int dim1=-2, int dim2=-1) -> Tensor
  use_c10_dispatcher: full
  variants: function, method

- func: diagflat(Tensor self, int offset=0) -> Tensor
  use_c10_dispatcher: full
  variants: function, method

- func: diagonal(Tensor(a) self, int offset=0, int dim1=0, int dim2=1) -> Tensor(a)
  use_c10_dispatcher: unboxed_only
  variants: function, method

- func: fill_diagonal_(Tensor(a!) self, Scalar fill_value, bool wrap=False) -> Tensor(a!)
  use_c10_dispatcher: unboxed_only
  variants: method

- func: div.Tensor(Tensor self, Tensor other) -> Tensor
  use_c10_dispatcher: full
  variants: function, method
  dispatch:
    CPU: div
    CUDA: div
    SparseCPU: div_sparse
    SparseCUDA: div_sparse
  supports_named_tensor: True

- func: div_.Tensor(Tensor(a!) self, Tensor other) -> Tensor(a!)
  use_c10_dispatcher: unboxed_only
  variants: method
  dispatch:
    CPU: div_
    CUDA: div_
    SparseCPU: div_sparse_
    SparseCUDA: div_sparse_
  supports_named_tensor: True

- func: div.out(Tensor self, Tensor other, *, Tensor(a!) out) -> Tensor(a!)
  dispatch:
    CPU: div_out
    CUDA: div_out
    SparseCPU: div_out_sparse_zerodim
    SparseCUDA: div_out_sparse_zerodim
  supports_named_tensor: True

# For C++ only, until we have conversion from C++ numbers to Tensor
- func: div.Scalar(Tensor self, Scalar other) -> Tensor
  use_c10_dispatcher: full
  variants: function, method
  supports_named_tensor: True

- func: div_.Scalar(Tensor(a!) self, Scalar other) -> Tensor(a!)
  use_c10_dispatcher: unboxed_only
  variants: method
  supports_named_tensor: True

- func: dot(Tensor self, Tensor tensor) -> Tensor
  use_c10_dispatcher: full
  variants: function, method
  dispatch:
    CPU: legacy::cpu::_th_dot
    CUDA: legacy::cuda::_th_dot
  supports_named_tensor: True

- func: dot.out(Tensor self, Tensor tensor, *, Tensor(a!) out) -> Tensor(a!)
  supports_named_tensor: True

- func: einsum(str equation, Tensor[] tensors) -> Tensor
  use_c10_dispatcher: unboxed_only

- func: embedding(Tensor weight, Tensor indices, int padding_idx=-1, bool scale_grad_by_freq=False, bool sparse=False) -> Tensor
  use_c10_dispatcher: full

- func: embedding_backward(Tensor grad, Tensor indices, int num_weights, int padding_idx, bool scale_grad_by_freq, bool sparse) -> Tensor
  use_c10_dispatcher: full

- func: embedding_dense_backward(Tensor grad_output, Tensor indices, int num_weights, int padding_idx, bool scale_grad_by_freq) -> Tensor
  use_c10_dispatcher: full
  dispatch:
    CPU: embedding_dense_backward_cpu
    CUDA: embedding_dense_backward_cuda

- func: embedding_renorm_(Tensor(a!) self, Tensor indices, float max_norm, float norm_type) -> Tensor(a!)
  use_c10_dispatcher: unboxed_only
  dispatch:
    CPU: embedding_renorm_cpu_
    CUDA: embedding_renorm_cuda_

- func: embedding_sparse_backward(Tensor grad, Tensor indices, int num_weights, int padding_idx, bool scale_grad_by_freq) -> Tensor
  use_c10_dispatcher: full

# NOTE [ embedding_bag Native Functions ]
# The `_embedding_bag.*` variants assume that input tensors except for `weight`,
# e.g. `indices` and `offsets` (and `offset2bag`), are contiguous.
# We really only need to enforce this for `_embedding_bag` (the forward) because
# the backward inputs are the same as forward ones.
# The above `embedding_bag` wrapper is created to achieve this, e.g.,
# applying indices = indices.contiguous().
# The backward functions apply a check that these input tensors are contiguous.

- func: embedding_bag(Tensor weight, Tensor indices, Tensor offsets, bool scale_grad_by_freq=False, int mode=0, bool sparse=False, Tensor? per_sample_weights=None) -> (Tensor, Tensor, Tensor, Tensor)

- func: _embedding_bag(Tensor weight, Tensor indices, Tensor offsets, bool scale_grad_by_freq=False, int mode=0, bool sparse=False, Tensor? per_sample_weights=None) -> (Tensor, Tensor, Tensor, Tensor)
  dispatch:
    CPU: _embedding_bag_cpu
    CUDA: _embedding_bag_cuda

- func: _embedding_bag_backward(Tensor grad, Tensor indices, Tensor offsets, Tensor offset2bag, Tensor bag_size, Tensor maximum_indices, int num_weights, bool scale_grad_by_freq, int mode, bool sparse, Tensor? per_sample_weights) -> Tensor

- func: _embedding_bag_sparse_backward(Tensor grad, Tensor indices, Tensor offsets, Tensor offset2bag, Tensor bag_size, int num_weights, bool scale_grad_by_freq, int mode, Tensor? per_sample_weights) -> Tensor

- func: _embedding_bag_dense_backward(Tensor grad, Tensor indices, Tensor offsets, Tensor offset2bag, Tensor bag_size, Tensor maximum_indices, int num_weights, bool scale_grad_by_freq, int mode, Tensor? per_sample_weights) -> Tensor
  dispatch:
    CPU: _embedding_bag_dense_backward_cpu
    CUDA: _embedding_bag_dense_backward_cuda

- func: _embedding_bag_per_sample_weights_backward(Tensor grad, Tensor weight, Tensor indices, Tensor offsets, Tensor offset2bag, int mode) -> Tensor
  use_c10_dispatcher: full
  dispatch:
    CPU: _embedding_bag_per_sample_weights_backward_cpu
    CUDA: _embedding_bag_per_sample_weights_backward_cuda

- func: empty.names(int[] size, *, Dimname[]? names, ScalarType? dtype=None, Layout? layout=None, Device? device=None, bool? pin_memory=None, MemoryFormat? memory_format=None) -> Tensor
  device_guard: False

- func: empty.memory_format(int[] size, *, ScalarType? dtype=None, Layout? layout=None, Device? device=None, bool? pin_memory=None, MemoryFormat? memory_format=None) -> Tensor
  dispatch:
    CPU: empty_cpu
    CUDA: empty_cuda
    MkldnnCPU: empty_mkldnn
    SparseCPU: empty_sparse
    SparseCUDA: empty_sparse

- func: new_empty(Tensor self, int[] size, *, ScalarType? dtype=None, Layout? layout=None, Device? device=None, bool? pin_memory=None) -> Tensor
  variants: method

- func: new_full(Tensor self, int[] size, Scalar fill_value, *, ScalarType? dtype=None, Layout? layout=None, Device? device=None, bool? pin_memory=None) -> Tensor
  variants: method

- func: new_zeros(Tensor self, int[] size, *, ScalarType? dtype=None, Layout? layout=None, Device? device=None, bool? pin_memory=None) -> Tensor
  variants: method

# other overrides are to provide a more helpful error message that dtype is required
- func: _empty_affine_quantized(int[] size, *, ScalarType? dtype=None, Layout? layout=None, Device? device=None, bool? pin_memory=None, float scale=1, int zero_point=0, MemoryFormat? memory_format=contiguous_format) -> Tensor
  dispatch:
    CPU: empty_affine_quantized_other_backends_stub
    QuantizedCPU: empty_affine_quantized_cpu

# it's a factory function receiving a tensor argument, thus overriding explicitly
# other overrides are to provide a more helpful error message that dtype is required
- func: _empty_per_channel_affine_quantized(int[] size, *, Tensor scales, Tensor zero_points, int axis, ScalarType? dtype=None, Layout? layout=None, Device? device=None, bool? pin_memory=None, MemoryFormat? memory_format=contiguous_format) -> Tensor
  category_override: factory
  dispatch:
    CPU: empty_per_channel_affine_quantized_other_backends_stub
    QuantizedCPU: empty_per_channel_affine_quantized_cpu

- func: resize_(Tensor(a!) self, int[] size) -> Tensor(a!)
  use_c10_dispatcher: unboxed_only
  supports_named_tensor: True
  variants: method
  device_guard: False
  dispatch:
    CPU: resize_cpu_
    CUDA: resize_cuda_
    QuantizedCPU: quantized_resize_cpu_

- func: empty.out(int[] size, *, MemoryFormat? memory_format=None, Tensor(a!) out) -> Tensor(a!)
  device_guard: False

- func: empty_like(Tensor self) -> Tensor
  use_c10_dispatcher: full
  device_guard: False
  supports_named_tensor: True

- func: empty_like.dtype(Tensor self, *, ScalarType dtype, Layout layout, Device device, bool pin_memory=False, MemoryFormat? memory_format=contiguous_format) -> Tensor
  device_guard: False
  supports_named_tensor: True

- func: empty_strided(int[] size, int[] stride, *, ScalarType? dtype=None, Layout? layout=None, Device? device=None, bool? pin_memory=None) -> Tensor
  dispatch:
    CPU: empty_strided_cpu
    CUDA: empty_strided_cuda

- func: erf(Tensor self) -> Tensor
  use_c10_dispatcher: full
  supports_named_tensor: True
  variants: function, method

- func: erf_(Tensor(a!) self) -> Tensor(a!)
  use_c10_dispatcher: unboxed_only
  supports_named_tensor: True
  variants: function, method
  dispatch:
    CPU: _erf__cpu
    CUDA: _erf__cuda

- func: erf.out(Tensor self, *, Tensor(a!) out) -> Tensor(a!)
  supports_named_tensor: True
  dispatch:
    CPU: _erf_out_cpu
    CUDA: _erf_out_cuda

- func: erfc(Tensor self) -> Tensor
  use_c10_dispatcher: full
  supports_named_tensor: True
  variants: function, method

- func: erfc_(Tensor(a!) self) -> Tensor(a!)
  use_c10_dispatcher: unboxed_only
  supports_named_tensor: True
  variants: function, method
  dispatch:
    CPU: _erfc__cpu
    CUDA: _erfc__cuda

- func: erfc.out(Tensor self, *, Tensor(a!) out) -> Tensor(a!)
  supports_named_tensor: True
  dispatch:
    CPU: _erfc_out_cpu
    CUDA: _erfc_out_cuda

- func: exp(Tensor self) -> Tensor
  use_c10_dispatcher: full
  supports_named_tensor: True
  variants: function, method

- func: exp_(Tensor(a!) self) -> Tensor(a!)
  use_c10_dispatcher: unboxed_only
  supports_named_tensor: True
  variants: function, method
  dispatch:
    CPU: _exp__cpu
    CUDA: _exp__cuda

- func: exp.out(Tensor self, *, Tensor(a!) out) -> Tensor(a!)
  supports_named_tensor: True
  dispatch:
    CPU: _exp_out_cpu
    CUDA: _exp_out_cuda

- func: expm1(Tensor self) -> Tensor
  use_c10_dispatcher: full
  supports_named_tensor: True
  variants: function, method

- func: expm1_(Tensor(a!) self) -> Tensor(a!)
  use_c10_dispatcher: unboxed_only
  supports_named_tensor: True
  variants: function, method

- func: expm1.out(Tensor self, *, Tensor(a!) out) -> Tensor(a!)
  supports_named_tensor: True
  dispatch:
    CPU: expm1_out
    CUDA: expm1_out

- func: expand(Tensor(a) self, int[] size, *, bool implicit=False) -> Tensor(a)
  use_c10_dispatcher: unboxed_only
  variants: method  # This is method-only to match the previous tensor API. In the future we could make this a function too.
  device_guard: False
  supports_named_tensor: True

- func: expand_as(Tensor self, Tensor other) -> Tensor
  use_c10_dispatcher: full
  variants: method  # This is method-only to match the previous tensor API. In the future we could make this a function too.
  device_guard: False

- func: eye(int n, *, ScalarType? dtype=None, Layout? layout=None, Device? device=None, bool? pin_memory=None) -> Tensor

- func: eye.m(int n, int m, *, ScalarType? dtype=None, Layout? layout=None, Device? device=None, bool? pin_memory=None) -> Tensor

- func: eye.out(int n, *, Tensor(a!) out) -> Tensor(a!)
  dispatch:
    CPU: eye_out_cpu
    CUDA: eye_out_cuda

- func: eye.m_out(int n, int m, *, Tensor(a!) out) -> Tensor(a!)
  dispatch:
    CPU: eye_out_cpu
    CUDA: eye_out_cuda

- func: flatten.using_ints(Tensor self, int start_dim=0, int end_dim=-1) -> Tensor
  use_c10_dispatcher: full
  variants: function, method
  supports_named_tensor: True

- func: flatten.named_out_dim(Tensor self, int start_dim, int end_dim, Dimname out_dim) -> Tensor
  variants: function, method
  supports_named_tensor: True

- func: flatten.using_names(Tensor self, Dimname start_dim, Dimname end_dim, Dimname out_dim) -> Tensor
  variants: function, method
  supports_named_tensor: True

- func: flatten.DimnameList(Tensor self, Dimname[] dims, Dimname out_dim) -> Tensor
  variants: function, method
  supports_named_tensor: True

- func: fill_.Scalar(Tensor(a!) self, Scalar value) -> Tensor(a!)
  use_c10_dispatcher: unboxed_only
  supports_named_tensor: True
  variants: function, method

- func: fill_.Tensor(Tensor(a!) self, Tensor value) -> Tensor(a!)
  use_c10_dispatcher: unboxed_only
  supports_named_tensor: True
  variants: function, method

- func: floor(Tensor self) -> Tensor
  use_c10_dispatcher: full
  supports_named_tensor: True
  variants: function, method

- func: floor_(Tensor(a!) self) -> Tensor(a!)
  use_c10_dispatcher: unboxed_only
  supports_named_tensor: True
  variants: function, method

- func: floor.out(Tensor self, *, Tensor(a!) out) -> Tensor(a!)
  supports_named_tensor: True
  dispatch:
    CPU: floor_out
    CUDA: floor_out

- func: frac(Tensor self) -> Tensor
  use_c10_dispatcher: full
  supports_named_tensor: True
  variants: function, method

- func: frac_(Tensor(a!) self) -> Tensor(a!)
  use_c10_dispatcher: unboxed_only
  supports_named_tensor: True
  variants: function, method
  dispatch:
    CPU: _frac__cpu
    CUDA: _frac__cuda

- func: frac.out(Tensor self, *, Tensor(a!) out) -> Tensor(a!)
  supports_named_tensor: True
  dispatch:
    CPU: _frac_out_cpu
    CUDA: _frac_out_cuda

- func: full.names(int[] size, Scalar fill_value, *, Dimname[]? names, ScalarType? dtype=None, Layout? layout=None, Device? device=None, bool? pin_memory=None) -> Tensor
  device_guard: False

- func: full(int[] size, Scalar fill_value, *, ScalarType? dtype=None, Layout? layout=None, Device? device=None, bool? pin_memory=None) -> Tensor

- func: full.out(int[] size, Scalar fill_value, *, Tensor(a!) out) -> Tensor(a!)

- func: full_like(Tensor self, Scalar fill_value) -> Tensor
  use_c10_dispatcher: full

- func: full_like.dtype(Tensor self, Scalar fill_value, *, ScalarType dtype, Layout layout, Device device, bool pin_memory=False) -> Tensor

- func: from_file(str filename, bool? shared=None, int? size=0, *, ScalarType? dtype=None, Layout? layout=None, Device? device=None, bool? pin_memory=None) -> Tensor
  dispatch:
    CPU: from_file

# NOTE [ grid_sampler Native Functions ]
# `grid_sampler` does all the shape checking and then dispatches to one of
# `cudnn_grid_sampler`, `grid_sampler_2d`, or `grid_sampler_3d`, each of which
# has the corresponding backward defined as native functions as well. Therefore,
# in these functions and their backwards, no more shape checking is done.
#
# Additionally, arguments `padding_mode` and `interpolation_mode` are cast to
# enums defined in `native/GridSampler.h`. `cudnn_grid_sampler` doesn't take in
# `interpolation_mode` because it only supports Bilinear interpolation mode.
# Nor does it take in `align_corners` because it only supports the mode
# `align_corners = True`.
- func: grid_sampler(Tensor input, Tensor grid, int interpolation_mode, int padding_mode, bool align_corners) -> Tensor
  use_c10_dispatcher: full

- func: grid_sampler_2d(Tensor input, Tensor grid, int interpolation_mode, int padding_mode, bool align_corners) -> Tensor
  use_c10_dispatcher: full
  dispatch:
    CPU: grid_sampler_2d_cpu
    CUDA: grid_sampler_2d_cuda

- func: grid_sampler_2d_backward(Tensor grad_output, Tensor input, Tensor grid, int interpolation_mode, int padding_mode, bool align_corners) -> (Tensor, Tensor)
  use_c10_dispatcher: unboxed_only
  dispatch:
    CPU: grid_sampler_2d_backward_cpu
    CUDA: grid_sampler_2d_backward_cuda

- func: grid_sampler_3d(Tensor input, Tensor grid, int interpolation_mode, int padding_mode, bool align_corners) -> Tensor
  use_c10_dispatcher: full
  dispatch:
    CPU: grid_sampler_3d_cpu
    CUDA: grid_sampler_3d_cuda

- func: grid_sampler_3d_backward(Tensor grad_output, Tensor input, Tensor grid, int interpolation_mode, int padding_mode, bool align_corners) -> (Tensor, Tensor)
  use_c10_dispatcher: unboxed_only
  dispatch:
    CPU: grid_sampler_3d_backward_cpu
    CUDA: grid_sampler_3d_backward_cuda

- func: hann_window(int window_length, *, ScalarType? dtype=None, Layout? layout=None, Device? device=None, bool? pin_memory=None) -> Tensor

- func: hann_window.periodic(int window_length, bool periodic, *, ScalarType? dtype=None, Layout? layout=None, Device? device=None, bool? pin_memory=None) -> Tensor

- func: hamming_window(int window_length, *, ScalarType? dtype=None, Layout? layout=None, Device? device=None, bool? pin_memory=None) -> Tensor

- func: hamming_window.periodic(int window_length, bool periodic, *, ScalarType? dtype=None, Layout? layout=None, Device? device=None, bool? pin_memory=None) -> Tensor

- func: hamming_window.periodic_alpha(int window_length, bool periodic, float alpha, *, ScalarType? dtype=None, Layout? layout=None, Device? device=None, bool? pin_memory=None) -> Tensor

- func: hamming_window.periodic_alpha_beta(int window_length, bool periodic, float alpha, float beta, *, ScalarType? dtype=None, Layout? layout=None, Device? device=None, bool? pin_memory=None) -> Tensor

- func: hinge_embedding_loss(Tensor self, Tensor target, float margin=1.0, int reduction=Mean) -> Tensor
  use_c10_dispatcher: full

- func: ger(Tensor self, Tensor vec2) -> Tensor
  use_c10_dispatcher: full
  variants: function, method
  dispatch:
    CPU: legacy::cpu::_th_ger
    CUDA: legacy::cuda::_th_ger

- func: ger.out(Tensor self, Tensor vec2, *, Tensor(a!) out) -> Tensor(a!)
  dispatch:
    CPU: legacy::cpu::_th_ger_out
    CUDA: legacy::cuda::_th_ger_out

- func: group_norm(Tensor input, int num_groups, Tensor? weight=None, Tensor? bias=None, float eps=1e-05, bool cudnn_enabled=True) -> Tensor

# FFT

- func: fft(Tensor self, int signal_ndim, bool normalized=False) -> Tensor
  use_c10_dispatcher: full
  variants: function, method

- func: ifft(Tensor self, int signal_ndim, bool normalized=False) -> Tensor
  use_c10_dispatcher: full
  variants: function, method

- func: rfft(Tensor self, int signal_ndim, bool normalized=False, bool onesided=True) -> Tensor
  use_c10_dispatcher: full
  variants: function, method

- func: irfft(Tensor self, int signal_ndim, bool normalized=False, bool onesided=True, int[] signal_sizes=[]) -> Tensor
  use_c10_dispatcher: unboxed_only
  variants: function, method

- func: _fft_with_size(Tensor self, int signal_ndim, bool complex_input, bool complex_output, bool inverse, int[] checked_signal_sizes, bool normalized, bool onesided, int[] output_sizes) -> Tensor
  use_c10_dispatcher: unboxed_only
  variants: function
  dispatch:
    CPU: _fft_mkl
    CUDA: _fft_cufft

- func: _cufft_get_plan_cache_size(int device_index) -> int
  use_c10_dispatcher: full

- func: _cufft_get_plan_cache_max_size(int device_index) -> int
  use_c10_dispatcher: full

- func: _cufft_set_plan_cache_max_size(int device_index, int max_size) -> void

- func: _cufft_clear_plan_cache(int device_index) -> void

- func: index.Tensor(Tensor self, Tensor?[] indices) -> Tensor
  variants: function, method
  # NB: This function is special-cased in tools/autograd/gen_variable_type.py

- func: index_copy_(Tensor(a!) self, int dim, Tensor index, Tensor source) -> Tensor(a!)
  use_c10_dispatcher: unboxed_only
  variants: method

- func: index_copy(Tensor self, int dim, Tensor index, Tensor source) -> Tensor
  use_c10_dispatcher: full
  variants: function, method

- func: index_copy_.dimname(Tensor(a!) self, Dimname dim, Tensor index, Tensor source) -> Tensor(a!)
  variants: method

- func: index_copy.dimname(Tensor self, Dimname dim, Tensor index, Tensor source) -> Tensor
  variants: function, method

- func: index_put_(Tensor(a!) self, Tensor?[] indices, Tensor values, bool accumulate=False) -> Tensor(a!)
  variants: function, method

- func: index_put(Tensor self, Tensor?[] indices, Tensor values, bool accumulate=False) -> Tensor
  variants: function, method

- func: _index_put_impl_(Tensor(a!) self, Tensor?[] indices, Tensor values, bool accumulate=False, bool unsafe=False) -> Tensor(a!)
  variants: function

- func: instance_norm(Tensor input, Tensor? weight, Tensor? bias, Tensor? running_mean, Tensor? running_var, bool use_input_stats, float momentum, float eps, bool cudnn_enabled) -> Tensor
  variants: function

- func: inverse(Tensor self) -> Tensor
  use_c10_dispatcher: full
  variants: function, method

- func: inverse.out(Tensor self, *, Tensor(a!) out) -> Tensor(a!)

- func: _inverse_helper(Tensor self) -> Tensor
  use_c10_dispatcher: full
  variants: function
  dispatch:
    CPU: _inverse_helper_cpu
    CUDA: _inverse_helper_cuda

- func: isclose(Tensor self, Tensor other, float rtol=1e-05, float atol=1e-08, bool equal_nan=False) -> Tensor
  use_c10_dispatcher: full
  variants: function, method

- func: isnan(Tensor self) -> Tensor
  use_c10_dispatcher: full
  variants: function
  device_guard: False
  supports_named_tensor: True

- func: is_distributed(Tensor self) -> bool
  use_c10_dispatcher: full
  variants: function, method
  device_guard: False

- func: is_floating_point(Tensor self) -> bool
  use_c10_dispatcher: full
  variants: function, method
  device_guard: False
  supports_named_tensor: True

- func: is_complex(Tensor self) -> bool
  use_c10_dispatcher: full
  variants: function, method
  device_guard: False
  supports_named_tensor: True

- func: is_nonzero(Tensor self) -> bool
  use_c10_dispatcher: full
  variants: function, method
  device_guard: False
  supports_named_tensor: True

- func: is_same_size(Tensor self, Tensor other) -> bool
  use_c10_dispatcher: full
  variants: function, method
  device_guard: False
  supports_named_tensor: True

- func: is_signed(Tensor self) -> bool
  use_c10_dispatcher: full
  variants: function, method
  device_guard: False
  supports_named_tensor: True

- func: kl_div(Tensor self, Tensor target, int reduction=Mean) -> Tensor
  use_c10_dispatcher: full

- func: kl_div_backward(Tensor grad_output, Tensor self, Tensor target, int reduction=Mean) -> Tensor
  use_c10_dispatcher: full
  dispatch:
    CPU: kl_div_backward_cpu
    CUDA: kl_div_backward_cuda

- func: kthvalue(Tensor self, int k, int dim=-1, bool keepdim=False) -> (Tensor values, Tensor indices)
  use_c10_dispatcher: unboxed_only
  supports_named_tensor: True
  variants: function, method

- func: kthvalue.values(Tensor self, int k, int dim=-1, bool keepdim=False, *, Tensor(a!) values, Tensor(b!) indices) -> (Tensor(a!) values, Tensor(b!) indices)
  supports_named_tensor: True
  dispatch:
    CPU: kthvalue_out_cpu
    CUDA: kthvalue_out_cuda

- func: kthvalue.dimname(Tensor self, int k, Dimname dim, bool keepdim=False) -> (Tensor values, Tensor indices)
  supports_named_tensor: True
  variants: function, method

- func: kthvalue.dimname_out(Tensor self, int k, Dimname dim, bool keepdim=False, *, Tensor(a!) values, Tensor(b!) indices) -> (Tensor(a!) values, Tensor(b!) indices)
  supports_named_tensor: True

- func: layer_norm(Tensor input, int[] normalized_shape, Tensor? weight=None, Tensor? bias=None, float eps=1e-05, bool cudnn_enable=True) -> Tensor

- func: native_layer_norm(Tensor input, Tensor? weight, Tensor? bias, int M, int N, float eps) -> (Tensor, Tensor, Tensor)
  dispatch:
    CPU: layer_norm_cpu
    CUDA: layer_norm_cuda

- func: native_layer_norm_backward(Tensor grad_out, Tensor input, Tensor mean, Tensor rstd, Tensor? weight, int M, int N, bool[3] output_mask) -> (Tensor, Tensor, Tensor)
  dispatch:
    CPU: layer_norm_backward_cpu
    CUDA: layer_norm_backward_cuda

- func: linear(Tensor input, Tensor weight, Tensor? bias=None) -> Tensor
  python_module: nn

- func: mkldnn_linear(Tensor input, Tensor weight, Tensor? bias=None) -> Tensor
  python_module: nn
  dispatch:
    MkldnnCPU: mkldnn_linear

- func: fbgemm_linear_int8_weight_fp32_activation(Tensor input, Tensor weight, Tensor packed, Tensor col_offsets, Scalar weight_scale, Scalar weight_zero_point, Tensor bias) -> Tensor
  use_c10_dispatcher: unboxed_only

- func: fbgemm_linear_int8_weight(Tensor input, Tensor weight, Tensor packed, Tensor col_offsets, Scalar weight_scale, Scalar weight_zero_point, Tensor bias) -> Tensor
  use_c10_dispatcher: full

- func: fbgemm_linear_quantize_weight(Tensor input) -> (Tensor, Tensor, float, int)
  use_c10_dispatcher: unboxed_only

- func: fbgemm_pack_gemm_matrix_fp16(Tensor input) -> Tensor
  use_c10_dispatcher: full

- func: fbgemm_linear_fp16_weight_fp32_activation(Tensor input, Tensor packed_weight, Tensor bias) -> Tensor
  use_c10_dispatcher: unboxed_only

- func: fbgemm_linear_fp16_weight(Tensor input, Tensor packed_weight, Tensor bias) -> Tensor
  use_c10_dispatcher: full

- func: fbgemm_pack_quantized_matrix(Tensor input) -> Tensor
  use_c10_dispatcher: full

- func: fbgemm_pack_quantized_matrix.KN(Tensor input, int K, int N) -> Tensor
  use_c10_dispatcher: full

- func: linspace(Scalar start, Scalar end, int steps=100, *, ScalarType? dtype=None, Layout? layout=None, Device? device=None, bool? pin_memory=None) -> Tensor

- func: linspace.out(Scalar start, Scalar end, int steps=100, *, Tensor(a!) out) -> Tensor(a!)
  dispatch:
    CPU: linspace_cpu_out
    CUDA: linspace_cuda_out

- func: log(Tensor self) -> Tensor
  use_c10_dispatcher: full
  supports_named_tensor: True
  variants: function, method

- func: log_(Tensor(a!) self) -> Tensor(a!)
  use_c10_dispatcher: unboxed_only
  supports_named_tensor: True
  variants: function, method

- func: log.out(Tensor self, *, Tensor(a!) out) -> Tensor(a!)
  supports_named_tensor: True
  dispatch:
    CPU: log_out
    CUDA: log_out

- func: log10(Tensor self) -> Tensor
  use_c10_dispatcher: full
  supports_named_tensor: True
  variants: function, method

- func: log10_(Tensor(a!) self) -> Tensor(a!)
  use_c10_dispatcher: unboxed_only
  supports_named_tensor: True
  variants: function, method

- func: log10.out(Tensor self, *, Tensor(a!) out) -> Tensor(a!)
  supports_named_tensor: True
  dispatch:
    CPU: log10_out
    CUDA: log10_out

- func: log1p(Tensor self) -> Tensor
  use_c10_dispatcher: full
  supports_named_tensor: True
  variants: function, method

- func: log1p_(Tensor(a!) self) -> Tensor(a!)
  use_c10_dispatcher: unboxed_only
  supports_named_tensor: True
  variants: function, method
  dispatch:
    CPU: _log1p__cpu
    CUDA: _log1p__cuda
    SparseCPU: log1p_sparse_
    SparseCUDA: log1p_sparse_

- func: log1p.out(Tensor self, *, Tensor(a!) out) -> Tensor(a!)
  supports_named_tensor: True
  dispatch:
    CPU: _log1p_out_cpu
    CUDA: _log1p_out_cuda
    SparseCPU: log1p_out_sparse
    SparseCUDA: log1p_out_sparse

- func: log2(Tensor self) -> Tensor
  use_c10_dispatcher: full
  supports_named_tensor: True
  variants: function, method

- func: log2_(Tensor(a!) self) -> Tensor(a!)
  use_c10_dispatcher: unboxed_only
  supports_named_tensor: True
  variants: function, method

- func: log2.out(Tensor self, *, Tensor(a!) out) -> Tensor(a!)
  supports_named_tensor: True
  dispatch:
    CPU: log2_out
    CUDA: log2_out

- func: logdet(Tensor self) -> Tensor
  use_c10_dispatcher: full
  variants: function, method

- func: logspace(Scalar start, Scalar end, int steps=100, float base=10.0, *, ScalarType? dtype=None, Layout? layout=None, Device? device=None, bool? pin_memory=None) -> Tensor

- func: logspace.out(Scalar start, Scalar end, int steps=100, float base=10.0, *, Tensor(a!) out) -> Tensor(a!)
  dispatch:
    CPU: logspace_cpu_out
    CUDA: logspace_cuda_out

# log_softmax allows positional dtype, unlike most operators, because kwonly is BC-breaking when loading jit models.
- func: log_softmax.int(Tensor self, int dim, ScalarType? dtype=None) -> Tensor
  variants: function, method
  supports_named_tensor: True

- func: log_softmax.Dimname(Tensor self, Dimname dim, *, ScalarType? dtype=None) -> Tensor
  variants: function, method
  supports_named_tensor: True

- func: _log_softmax(Tensor self, int dim, bool half_to_float) -> Tensor
  use_c10_dispatcher: full
  dispatch:
    CPU: log_softmax_cpu
    CUDA: log_softmax_cuda

- func: _log_softmax_backward_data(Tensor grad_output, Tensor output, int dim, Tensor self) -> Tensor
  use_c10_dispatcher: full
  dispatch:
    CPU: log_softmax_backward_cpu
    CUDA: log_softmax_backward_cuda

- func: logsumexp(Tensor self, int[1] dim, bool keepdim=False) -> Tensor
  use_c10_dispatcher: unboxed_only
  supports_named_tensor: True
  variants: function, method

- func: logsumexp.out(Tensor self, int[1] dim, bool keepdim=False, *, Tensor(a!) out) -> Tensor(a!)
  supports_named_tensor: True

- func: logsumexp.names(Tensor self, Dimname[1] dim, bool keepdim=False) -> Tensor
  supports_named_tensor: True
  variants: function, method

- func: logsumexp.names_out(Tensor self, Dimname[1] dim, bool keepdim=False, *, Tensor(a!) out) -> Tensor(a!)
  supports_named_tensor: True

- func: margin_ranking_loss(Tensor input1, Tensor input2, Tensor target, float margin=0.0, int reduction=Mean) -> Tensor
  use_c10_dispatcher: full

- func: matmul(Tensor self, Tensor other) -> Tensor
  use_c10_dispatcher: full
  variants: function, method
  supports_named_tensor: True

- func: matmul.out(Tensor self, Tensor other, *, Tensor(a!) out) -> Tensor(a!)
  supports_named_tensor: True

- func: matrix_rank.tol(Tensor self, float tol, bool symmetric=False) -> Tensor
  use_c10_dispatcher: full

- func: matrix_rank(Tensor self, bool symmetric=False) -> Tensor
  use_c10_dispatcher: full

- func: matrix_power(Tensor self, int n) -> Tensor
  use_c10_dispatcher: full
  variants: function, method

- func: max.dim(Tensor self, int dim, bool keepdim=False) -> (Tensor values, Tensor indices)
  use_c10_dispatcher: unboxed_only
  variants: function, method
  supports_named_tensor: True

- func: max.dim_max(Tensor self, int dim, bool keepdim=False, *, Tensor(a!) max, Tensor(b!) max_values) -> (Tensor(a!) values, Tensor(b!) indices)
  supports_named_tensor: True

- func: max_values(Tensor self, int[1] dim, bool keepdim=False) -> Tensor
  use_c10_dispatcher: unboxed_only
  variants: function, method

- func: max.names_dim(Tensor self, Dimname dim, bool keepdim=False) -> (Tensor values, Tensor indices)
  variants: function, method
  supports_named_tensor: True

- func: max.names_dim_max(Tensor self, Dimname dim, bool keepdim=False, *, Tensor(a!) max, Tensor(b!) max_values) -> (Tensor(a!) values, Tensor(b!) indices)
  supports_named_tensor: True

- func: max_values.names(Tensor self, Dimname[1] dim, bool keepdim=False) -> Tensor
  variants: function, method

# Return: (Tensor output, Tensor indices)
- func: max_pool1d_with_indices(Tensor self, int[1] kernel_size, int[1] stride=[], int[1] padding=0, int[1] dilation=1, bool ceil_mode=False) -> (Tensor, Tensor)
  use_c10_dispatcher: unboxed_only

- func: max_pool1d(Tensor self, int[1] kernel_size, int[1] stride=[], int[1] padding=0, int[1] dilation=1, bool ceil_mode=False) -> Tensor
  use_c10_dispatcher: unboxed_only

- func: max_pool2d(Tensor self, int[2] kernel_size, int[2] stride=[], int[2] padding=0, int[2] dilation=1, bool ceil_mode=False) -> Tensor
  use_c10_dispatcher: unboxed_only

- func: mkldnn_max_pool2d(Tensor self, int[2] kernel_size, int[2] stride=[], int[2] padding=0, int[2] dilation=1, bool ceil_mode=False) -> Tensor
  use_c10_dispatcher: unboxed_only
  requires_tensor: True
  dispatch:
    MkldnnCPU: mkldnn_max_pool2d

- func: quantized_max_pool2d(Tensor self, int[2] kernel_size, int[2] stride=[], int[2] padding=0, int[2] dilation=1, bool ceil_mode=False) -> Tensor
  use_c10_dispatcher: unboxed_only
  requires_tensor: True
  dispatch:
    QuantizedCPU: quantized_max_pool2d

- func: max_pool3d(Tensor self, int[3] kernel_size, int[3] stride=[], int[3] padding=0, int[3] dilation=1, bool ceil_mode=False) -> Tensor
  use_c10_dispatcher: unboxed_only

# The CPU and GPU dispatch variants are named weirdly here because otherwise there
# are namespacing issues in C++
- func: mean(Tensor self, *, ScalarType? dtype=None) -> Tensor
  variants: function, method
  supports_named_tensor: True
  dispatch:
    CPU: mean_cpu_gpu
    CUDA: mean_cpu_gpu
    QuantizedCPU: quantized_mean_cpu

- func: mean.dim(Tensor self, int[1] dim, bool keepdim=False, *, ScalarType? dtype=None) -> Tensor
  variants: function, method
  supports_named_tensor: True
  dispatch:
    CPU: mean_cpu_gpu
    CUDA: mean_cpu_gpu
    QuantizedCPU: quantized_mean_cpu

- func: mean.out(Tensor self, int[1] dim, bool keepdim=False, *, ScalarType? dtype=None, Tensor(a!) out) -> Tensor(a!)
  supports_named_tensor: True
  dispatch:
    CPU: mean_out_cpu_gpu
    CUDA: mean_out_cpu_gpu
    QuantizedCPU: quantized_mean_out_cpu

- func: mean.names_dim(Tensor self, Dimname[1] dim, bool keepdim=False, *, ScalarType? dtype=None) -> Tensor
  variants: function, method
  supports_named_tensor: True
  dispatch:
    CPU: mean_cpu_gpu
    CUDA: mean_cpu_gpu

- func: mean.names_out(Tensor self, Dimname[1] dim, bool keepdim=False, *, ScalarType? dtype=None, Tensor(a!) out) -> Tensor(a!)
  supports_named_tensor: True
  dispatch:
    CPU: mean_out_cpu_gpu
    CUDA: mean_out_cpu_gpu

- func: median.dim(Tensor self, int dim, bool keepdim=False) -> (Tensor values, Tensor indices)
  use_c10_dispatcher: unboxed_only
  supports_named_tensor: True
  variants: function, method

- func: median.dim_values(Tensor self, int dim, bool keepdim=False, *, Tensor(a!) values, Tensor(b!) indices) -> (Tensor(a!) values, Tensor(b!) indices)
  supports_named_tensor: True

- func: median.names_dim(Tensor self, Dimname dim, bool keepdim=False) -> (Tensor values, Tensor indices)
  supports_named_tensor: True
  variants: function, method

- func: median.names_dim_values(Tensor self, Dimname dim, bool keepdim=False, *, Tensor(a!) values, Tensor(b!) indices) -> (Tensor(a!) values, Tensor(b!) indices)
  supports_named_tensor: True

- func: min.dim(Tensor self, int dim, bool keepdim=False) -> (Tensor values, Tensor indices)
  use_c10_dispatcher: unboxed_only
  variants: function, method
  supports_named_tensor: True

- func: min.dim_min(Tensor self, int dim, bool keepdim=False, *, Tensor(a!) min, Tensor(b!) min_indices) -> (Tensor(a!) values, Tensor(b!) indices)
  supports_named_tensor: True

- func: min_values(Tensor self, int[1] dim, bool keepdim=False) -> Tensor
  use_c10_dispatcher: unboxed_only
  variants: function, method

- func: min.names_dim(Tensor self, Dimname dim, bool keepdim=False) -> (Tensor values, Tensor indices)
  variants: function, method
  supports_named_tensor: True

- func: min.names_dim_min(Tensor self, Dimname dim, bool keepdim=False, *, Tensor(a!) min, Tensor(b!) min_indices) -> (Tensor(a!) values, Tensor(b!) indices)
  supports_named_tensor: True

- func: min_values.names(Tensor self, Dimname[1] dim, bool keepdim=False) -> Tensor
  variants: function, method

- func: mkldnn_convolution(Tensor self, Tensor weight, Tensor? bias, int[] padding, int[] stride, int[] dilation, int groups) -> Tensor

- func: mkldnn_convolution_backward_input(int[] self_size, Tensor grad_output, Tensor weight, int[] padding, int[] stride, int[] dilation, int groups, bool bias_defined) -> Tensor
  use_c10_dispatcher: unboxed_only

- func: mkldnn_convolution_backward_weights(int[] weight_size, Tensor grad_output, Tensor self, int[] padding, int[] stride, int[] dilation, int groups, bool bias_defined) -> (Tensor, Tensor)
  use_c10_dispatcher: unboxed_only

- func: mkldnn_convolution_backward(Tensor self, Tensor grad_output, Tensor weight, int[] padding, int[] stride, int[] dilation, int groups, bool[3] output_mask) -> (Tensor, Tensor, Tensor)
  use_c10_dispatcher: unboxed_only

- func: miopen_batch_norm(Tensor input, Tensor weight, Tensor? bias, Tensor? running_mean, Tensor? running_var, bool training, float exponential_average_factor, float epsilon) -> (Tensor, Tensor, Tensor)
  dispatch:
    CUDA: miopen_batch_norm

- func: miopen_batch_norm_backward(Tensor input, Tensor grad_output, Tensor weight, Tensor? running_mean, Tensor? running_var, Tensor? save_mean, Tensor? save_var, float epsilon) -> (Tensor, Tensor, Tensor)
  dispatch:
    CUDA: miopen_batch_norm_backward

- func: miopen_convolution(Tensor self, Tensor weight, Tensor? bias, int[] padding, int[] stride, int[] dilation, int groups, bool benchmark, bool deterministic) -> Tensor
  dispatch:
    CUDA: miopen_convolution

- func: miopen_convolution_backward_input(int[] self_size, Tensor grad_output, Tensor weight, int[] padding, int[] stride, int[] dilation, int groups, bool benchmark, bool deterministic) -> Tensor
  use_c10_dispatcher: unboxed_only
  dispatch:
    CUDA: miopen_convolution_backward_input

- func: miopen_convolution_backward(Tensor self, Tensor grad_output, Tensor weight, int[] padding, int[] stride, int[] dilation, int groups, bool benchmark, bool deterministic, bool[3] output_mask) -> (Tensor, Tensor, Tensor)
  use_c10_dispatcher: unboxed_only
  dispatch:
    CUDA: miopen_convolution_backward

- func: miopen_convolution_backward_bias(Tensor grad_output) -> Tensor
  use_c10_dispatcher: full
  dispatch:
    CUDA: miopen_convolution_backward_bias

- func: miopen_convolution_backward_weight(int[] weight_size, Tensor grad_output, Tensor self, int[] padding, int[] stride, int[] dilation, int groups, bool benchmark, bool deterministic) -> Tensor
  use_c10_dispatcher: unboxed_only
  dispatch:
    CUDA: miopen_convolution_backward_weight

- func: miopen_convolution_transpose(Tensor self, Tensor weight, Tensor? bias, int[] padding, int[] output_padding, int[] stride, int[] dilation, int groups, bool benchmark, bool deterministic) -> Tensor
  dispatch:
    CUDA: miopen_convolution_transpose

# NB: output_padding not strictly needed here, but it's helpful for the float
# backwards
- func: miopen_convolution_transpose_backward(Tensor self, Tensor grad_output, Tensor weight, int[] padding, int[] output_padding, int[] stride, int[] dilation, int groups, bool benchmark, bool deterministic, bool[3] output_mask) -> (Tensor, Tensor, Tensor)
  use_c10_dispatcher: unboxed_only
  dispatch:
    CUDA: miopen_convolution_transpose_backward

- func: miopen_convolution_transpose_backward_input(Tensor grad_output, Tensor weight, int[] padding, int[] stride, int[] dilation, int groups, bool benchmark, bool deterministic) -> Tensor
  use_c10_dispatcher: unboxed_only
  dispatch:
    CUDA: miopen_convolution_transpose_backward_input

- func: miopen_convolution_transpose_backward_weight(int[] weight_size, Tensor grad_output, Tensor self, int[] padding, int[] stride, int[] dilation, int groups, bool benchmark, bool deterministic) -> Tensor
  use_c10_dispatcher: unboxed_only
  dispatch:
    CUDA: miopen_convolution_transpose_backward_weight

- func: miopen_depthwise_convolution(Tensor self, Tensor weight, Tensor? bias, int[] padding, int[] stride, int[] dilation, int groups, bool benchmark, bool deterministic) -> Tensor
  dispatch:
    CUDA: miopen_depthwise_convolution

- func: miopen_depthwise_convolution_backward_input(int[] self_size, Tensor grad_output, Tensor weight, int[] padding, int[] stride, int[] dilation, int groups, bool benchmark, bool deterministic) -> Tensor
  use_c10_dispatcher: unboxed_only
  dispatch:
    CUDA: miopen_depthwise_convolution_backward_input

- func: miopen_depthwise_convolution_backward(Tensor self, Tensor grad_output, Tensor weight, int[] padding, int[] stride, int[] dilation, int groups, bool benchmark, bool deterministic, bool[3] output_mask) -> (Tensor, Tensor, Tensor)
  use_c10_dispatcher: unboxed_only
  dispatch:
    CUDA: miopen_depthwise_convolution_backward

- func: miopen_depthwise_convolution_backward_weight(int[] weight_size, Tensor grad_output, Tensor self, int[] padding, int[] stride, int[] dilation, int groups, bool benchmark, bool deterministic) -> Tensor
  use_c10_dispatcher: unboxed_only
  dispatch:
    CUDA: miopen_depthwise_convolution_backward_weight

- func: miopen_rnn(Tensor input, Tensor[] weight, int weight_stride0, Tensor hx, Tensor? cx, int mode, int hidden_size, int num_layers, bool batch_first, float dropout, bool train, bool bidirectional, int[] batch_sizes, Tensor? dropout_state) -> (Tensor, Tensor, Tensor, Tensor, Tensor)
  dispatch:
    CUDA: miopen_rnn

- func: miopen_rnn_backward(Tensor input, Tensor[] weight, int weight_stride0, Tensor weight_buf, Tensor hx, Tensor? cx, Tensor output, Tensor? grad_output, Tensor? grad_hy, Tensor? grad_cy, int mode, int hidden_size, int num_layers, bool batch_first, float dropout, bool train, bool bidirectional, int[] batch_sizes, Tensor? dropout_state, Tensor reserve, bool[4] output_mask) -> (Tensor, Tensor, Tensor, Tensor[])
  dispatch:
    CUDA: miopen_rnn_backward

- func: mm(Tensor self, Tensor mat2) -> Tensor
  use_c10_dispatcher: full
  variants: function, method
  dispatch:
    CPU: legacy::cpu::_th_mm
    CUDA: legacy::cuda::_th_mm
    SparseCPU: _sparse_mm
    SparseCUDA: _sparse_mm
  supports_named_tensor: True

- func: mm.out(Tensor self, Tensor mat2, *, Tensor(a!) out) -> Tensor(a!)
  dispatch:
    CPU: legacy::cpu::_th_mm_out
    CUDA: legacy::cuda::_th_mm_out
    SparseCPU: _sparse_mm_out
    SparseCUDA: _sparse_mm_out
  supports_named_tensor: True

- func: _sparse_mm(Tensor sparse, Tensor dense) -> Tensor
  use_c10_dispatcher: full

- func: mode(Tensor self, int dim=-1, bool keepdim=False) -> (Tensor values, Tensor indices)
  use_c10_dispatcher: unboxed_only
  supports_named_tensor: True
  variants: function, method

- func: mode.values(Tensor self, int dim=-1, bool keepdim=False, *, Tensor(a!) values, Tensor(b!) indices) -> (Tensor(a!) values, Tensor(b!) indices)
  supports_named_tensor: True

- func: mode.dimname(Tensor self, Dimname dim, bool keepdim=False) -> (Tensor values, Tensor indices)
  variants: function, method
  supports_named_tensor: True

- func: mode.dimname_out(Tensor self, Dimname dim, bool keepdim=False, *, Tensor(a!) values, Tensor(b!) indices) -> (Tensor(a!) values, Tensor(b!) indices)
  supports_named_tensor: True

- func: mul.Tensor(Tensor self, Tensor other) -> Tensor
  use_c10_dispatcher: full
  variants: function, method
  dispatch:
    CPU: mul
    CUDA: mul
    SparseCPU: mul_sparse
    SparseCUDA: mul_sparse
    MkldnnCPU: mkldnn_mul
  supports_named_tensor: True

- func: mul_.Tensor(Tensor(a!) self, Tensor other) -> Tensor(a!)
  use_c10_dispatcher: unboxed_only
  variants: method
  dispatch:
    CPU: mul_
    CUDA: mul_
    SparseCPU: mul_sparse_
    SparseCUDA: mul_sparse_
    MkldnnCPU: mkldnn_mul_
  supports_named_tensor: True

- func: mul.out(Tensor self, Tensor other, *, Tensor(a!) out) -> Tensor(a!)
  dispatch:
    CPU: mul_out
    CUDA: mul_out
    SparseCPU: mul_out_sparse_cpu
    SparseCUDA: mul_out_sparse_cuda
    MkldnnCPU: mkldnn_mul_out
  supports_named_tensor: True

  # For C++ only, until we have conversion from C++ numbers to Tensor
- func: mul.Scalar(Tensor self, Scalar other) -> Tensor
  use_c10_dispatcher: full
  variants: function, method

- func: mul_.Scalar(Tensor(a!) self, Scalar other) -> Tensor(a!)
  use_c10_dispatcher: unboxed_only
  variants: method

- func: mv(Tensor self, Tensor vec) -> Tensor
  use_c10_dispatcher: full
  variants: function, method
  dispatch:
    CPU: legacy::cpu::_th_mv
    CUDA: legacy::cuda::_th_mv
  supports_named_tensor: True

- func: mv.out(Tensor self, Tensor vec, *, Tensor(a!) out) -> Tensor(a!)
  dispatch:
    CPU: legacy::cpu::_th_mv_out
    CUDA: legacy::cuda::_th_mv_out
  supports_named_tensor: True

- func: mvlgamma(Tensor self, int p) -> Tensor
  use_c10_dispatcher: full
  variants: function, method

- func: mvlgamma_(Tensor(a!) self, int p) -> Tensor(a!)
  use_c10_dispatcher: unboxed_only
  variants: method

- func: narrow_copy(Tensor self, int dim, int start, int length) -> Tensor
  use_c10_dispatcher: full
  variants: method
  dispatch:
    CPU: narrow_copy_dense
    CUDA: narrow_copy_dense
    SparseCPU: narrow_copy_sparse
    SparseCUDA: narrow_copy_sparse

- func: narrow(Tensor(a) self, int dim, int start, int length) -> Tensor(a)
  use_c10_dispatcher: unboxed_only
  variants: function, method
  device_guard: False
  supports_named_tensor: True

- func: native_batch_norm(Tensor input, Tensor? weight, Tensor? bias, Tensor? running_mean, Tensor? running_var, bool training, float momentum, float eps) -> (Tensor, Tensor, Tensor)
  dispatch:
    CPU: batch_norm_cpu
    CUDA: batch_norm_cuda
    MkldnnCPU: mkldnn_batch_norm

- func: batch_norm_stats(Tensor input, float eps) -> (Tensor, Tensor)
  use_c10_dispatcher: unboxed_only
  dispatch:
    CUDA: batch_norm_stats_cuda

- func: batch_norm_elemt(Tensor input, Tensor? weight, Tensor? bias, Tensor mean, Tensor invstd, float eps) -> Tensor
  dispatch:
    CUDA: batch_norm_elemt_cuda

- func: batch_norm_elemt.out(Tensor input, Tensor? weight, Tensor? bias, Tensor mean, Tensor invstd, float eps, *, Tensor(a!) out) -> Tensor(a!)
  dispatch:
    CUDA: batch_norm_elemt_cuda_out

# for backward compatibility
- func: batch_norm_gather_stats(Tensor input, Tensor mean, Tensor invstd, Tensor? running_mean, Tensor? running_var, float momentum, float eps, int count) -> (Tensor, Tensor)
  dispatch:
    CUDA: batch_norm_gather_stats_cuda

- func: batch_norm_gather_stats_with_counts(Tensor input, Tensor mean, Tensor invstd, Tensor? running_mean, Tensor? running_var, float momentum, float eps, int[] counts) -> (Tensor, Tensor)
  dispatch:
    CUDA: batch_norm_gather_stats_with_counts_cuda

- func: native_batch_norm_backward(Tensor grad_out, Tensor input, Tensor? weight, Tensor? running_mean, Tensor? running_var, Tensor? save_mean, Tensor? save_invstd, bool train, float eps, bool[3] output_mask) -> (Tensor, Tensor, Tensor)
  dispatch:
    CPU: batch_norm_backward_cpu
    CUDA: batch_norm_backward_cuda

- func: batch_norm_backward_reduce(Tensor grad_out, Tensor input, Tensor mean, Tensor invstd, Tensor? weight, bool input_g, bool weight_g, bool bias_g) -> (Tensor, Tensor, Tensor, Tensor)
  dispatch:
    CUDA: batch_norm_backward_reduce_cuda

- func: batch_norm_backward_elemt(Tensor grad_out, Tensor input, Tensor mean, Tensor invstd, Tensor? weight, Tensor mean_dy, Tensor mean_dy_xmu) -> Tensor
  dispatch:
    CUDA: batch_norm_backward_elemt_cuda

- func: batch_norm_update_stats(Tensor input, Tensor? running_mean, Tensor? running_var, float momentum) -> (Tensor, Tensor)
  dispatch:
    CPU: batch_norm_update_stats_cpu
    CUDA: batch_norm_update_stats_cuda

- func: _nnpack_available() -> bool
  use_c10_dispatcher: full

- func: _nnpack_spatial_convolution(Tensor input, Tensor weight, Tensor? bias, int[2] padding) -> Tensor
  variants: function

- func: _nnpack_spatial_convolution_backward(Tensor input, Tensor grad_output, Tensor weight, int[2] padding, bool[3] output_mask) -> (Tensor, Tensor, Tensor)
  use_c10_dispatcher: unboxed_only
  variants: function

- func: _nnpack_spatial_convolution_backward_input(Tensor input, Tensor grad_output, Tensor weight, int[2] padding) -> Tensor
  use_c10_dispatcher: unboxed_only
  variants: function

- func: _nnpack_spatial_convolution_backward_weight(Tensor input, int[] weightsize, Tensor grad_output, int[2] padding) -> Tensor
  use_c10_dispatcher: unboxed_only
  variants: function

- func: ones.names(int[] size, *, Dimname[]? names, ScalarType? dtype=None, Layout? layout=None, Device? device=None, bool? pin_memory=None) -> Tensor
  device_guard: False

- func: ones(int[] size, *, ScalarType? dtype=None, Layout? layout=None, Device? device=None, bool? pin_memory=None) -> Tensor

- func: ones.out(int[] size, *, Tensor(a!) out) -> Tensor(a!)

- func: ones_like(Tensor self) -> Tensor
  use_c10_dispatcher: full

- func: ones_like.dtype(Tensor self, *, ScalarType dtype, Layout layout, Device device, bool pin_memory=False) -> Tensor

- func: pairwise_distance(Tensor x1, Tensor x2, float p=2, float eps=1e-06, bool keepdim=False) -> Tensor
  use_c10_dispatcher: full

- func: cdist(Tensor x1, Tensor x2, float p=2, int? compute_mode=None) -> Tensor
  use_c10_dispatcher: full

- func: _cdist_backward(Tensor grad, Tensor x1, Tensor x2, float p, Tensor cdist) -> Tensor
  use_c10_dispatcher: full

- func: pdist(Tensor self, float p=2) -> Tensor
  use_c10_dispatcher: full

- func: _pdist_forward(Tensor self, float p=2) -> Tensor
  use_c10_dispatcher: full

- func: _pdist_backward(Tensor grad, Tensor self, float p, Tensor pdist) -> Tensor
  use_c10_dispatcher: full

- func: cosine_similarity(Tensor x1, Tensor x2, int dim=1, float eps=1e-08) -> Tensor
  use_c10_dispatcher: full
  variants: function

- func: permute(Tensor(a) self, int[] dims) -> Tensor(a)
  use_c10_dispatcher: unboxed_only
  variants: method  # This is method-only to match the previous tensor API. In the future we could make this a function too.

# Only exposed from C++ -- in Python,
# we expose it as an attribute `T`, not a function.
#
# I'd like to name this "T" in C++ too, but
# calling a native function "T" causes undefined
# behavior on Windows, for reasons I don't understand
# (maybe related to capital letter collation somehow...)
- func: numpy_T(Tensor(a) self) -> Tensor(a)
  use_c10_dispatcher: unboxed_only
  variants: method

- func: pixel_shuffle(Tensor self, int upscale_factor) -> Tensor
  use_c10_dispatcher: full

- func: is_pinned(Tensor self) -> bool
  use_c10_dispatcher: full
  variants: method
  supports_named_tensor: True

- func: pin_memory(Tensor self) -> Tensor
  use_c10_dispatcher: full
  variants: method

- func: pinverse(Tensor self, float rcond=1e-15) -> Tensor
  use_c10_dispatcher: full
  variants: function, method

- func: poisson_nll_loss(Tensor input, Tensor target, bool log_input, bool full, float eps, int reduction) -> Tensor
  use_c10_dispatcher: full
  variants: function

- func: scalar_tensor(Scalar s, *, ScalarType? dtype=None, Layout? layout=None, Device? device=None, bool? pin_memory=None) -> Tensor

- func: rand.names(int[] size, *, Dimname[]? names, ScalarType? dtype=None, Layout? layout=None, Device? device=None, bool? pin_memory=None) -> Tensor
  device_guard: False

- func: rand.generator_with_names(int[] size, *, Generator? generator, Dimname[]? names, ScalarType? dtype=None, Layout? layout=None, Device? device=None, bool? pin_memory=None) -> Tensor
  device_guard: False

- func: rand(int[] size, *, ScalarType? dtype=None, Layout? layout=None, Device? device=None, bool? pin_memory=None) -> Tensor

- func: rand.generator(int[] size, *, Generator? generator, ScalarType? dtype=None, Layout? layout=None, Device? device=None, bool? pin_memory=None) -> Tensor

- func: rand.out(int[] size, *, Tensor(a!) out) -> Tensor(a!)

- func: rand.generator_out(int[] size, *, Generator? generator, Tensor(a!) out) -> Tensor(a!)

- func: rand_like(Tensor self) -> Tensor
  use_c10_dispatcher: full

- func: rand_like.dtype(Tensor self, *, ScalarType dtype, Layout layout, Device device, bool pin_memory=False) -> Tensor

- func: randint(int high, int[] size, *, ScalarType? dtype=None, Layout? layout=None, Device? device=None, bool? pin_memory=None) -> Tensor

- func: randint.generator(int high, int[] size, *, Generator? generator, ScalarType? dtype=None, Layout? layout=None, Device? device=None, bool? pin_memory=None) -> Tensor

- func: randint.low(int low, int high, int[] size, *, ScalarType? dtype=None, Layout? layout=None, Device? device=None, bool? pin_memory=None) -> Tensor

- func: randint.low_generator(int low, int high, int[] size, *, Generator? generator, ScalarType? dtype=None, Layout? layout=None, Device? device=None, bool? pin_memory=None) -> Tensor

- func: randint.out(int high, int[] size, *, Tensor(a!) out) -> Tensor(a!)

- func: randint.generator_out(int high, int[] size, *, Generator? generator, Tensor(a!) out) -> Tensor(a!)

- func: randint.low_out(int low, int high, int[] size, *, Tensor(a!) out) -> Tensor(a!)

- func: randint.low_generator_out(int low, int high, int[] size, *, Generator? generator, Tensor(a!) out) -> Tensor(a!)

- func: randint_like(Tensor self, int high) -> Tensor
  use_c10_dispatcher: full

- func: randint_like.low(Tensor self, int low, int high) -> Tensor
  use_c10_dispatcher: full

- func: randint_like.dtype(Tensor self, int high, *, ScalarType dtype, Layout layout, Device device, bool pin_memory=False) -> Tensor

- func: randint_like.low_dtype(Tensor self, int low, int high, *, ScalarType dtype, Layout layout, Device device, bool pin_memory=False) -> Tensor

- func: randn(int[] size, *, ScalarType? dtype=None, Layout? layout=None, Device? device=None, bool? pin_memory=None) -> Tensor

- func: randn.generator(int[] size, *, Generator? generator, ScalarType? dtype=None, Layout? layout=None, Device? device=None, bool? pin_memory=None) -> Tensor

- func: randn.names(int[] size, *, Dimname[]? names, ScalarType? dtype=None, Layout? layout=None, Device? device=None, bool? pin_memory=None) -> Tensor
  device_guard: False

- func: randn.generator_with_names(int[] size, *, Generator? generator, Dimname[]? names, ScalarType? dtype=None, Layout? layout=None, Device? device=None, bool? pin_memory=None) -> Tensor
  device_guard: False

- func: randn.out(int[] size, *, Tensor(a!) out) -> Tensor(a!)

- func: randn.generator_out(int[] size, *, Generator? generator, Tensor(a!) out) -> Tensor(a!)

- func: randn_like(Tensor self) -> Tensor
  use_c10_dispatcher: full

- func: randn_like.dtype(Tensor self, *, ScalarType dtype, Layout layout, Device device, bool pin_memory=False) -> Tensor

- func: randperm(int n, *, ScalarType? dtype=None, Layout? layout=None, Device? device=None, bool? pin_memory=None) -> Tensor

- func: randperm.generator(int n, *, Generator? generator, ScalarType? dtype=None, Layout? layout=None, Device? device=None, bool? pin_memory=None) -> Tensor

- func: randperm.out(int n, *, Tensor(a!) out) -> Tensor(a!)

- func: randperm.generator_out(int n, *, Generator? generator, Tensor(a!) out) -> Tensor(a!)
  dispatch:
    CPU: randperm_out_cpu
    CUDA: randperm_out_cuda

- func: range.step(Scalar start, Scalar end, Scalar step=1, *, ScalarType? dtype=None, Layout? layout=None, Device? device=None, bool? pin_memory=None) -> Tensor

- func: range(Scalar start, Scalar end, *, ScalarType? dtype=None, Layout? layout=None, Device? device=None, bool? pin_memory=None) -> Tensor

- func: range.out(Scalar start, Scalar end, Scalar step=1, *, Tensor(a!) out) -> Tensor(a!)
  dispatch:
    CPU: range_cpu_out
    CUDA: range_cuda_out

- func: reciprocal(Tensor self) -> Tensor
  use_c10_dispatcher: full
  supports_named_tensor: True
  variants: function, method

- func: reciprocal_(Tensor(a!) self) -> Tensor(a!)
  use_c10_dispatcher: unboxed_only
  supports_named_tensor: True
  variants: function, method
  dispatch:
    CPU: _reciprocal__cpu
    CUDA: _reciprocal__cuda

- func: reciprocal.out(Tensor self, *, Tensor(a!) out) -> Tensor(a!)
  supports_named_tensor: True
  dispatch:
    CPU: _reciprocal_out_cpu
    CUDA: _reciprocal_out_cuda

- func: neg(Tensor self) -> Tensor
  use_c10_dispatcher: full
  supports_named_tensor: True
  variants: function, method

- func: neg_(Tensor(a!) self) -> Tensor(a!)
  use_c10_dispatcher: unboxed_only
  supports_named_tensor: True
  variants: function, method

- func: neg.out(Tensor self, *, Tensor(a!) out) -> Tensor(a!)
  supports_named_tensor: True
  dispatch:
    CPU: neg_out
    CUDA: neg_out

- func: repeat(Tensor self, int[] repeats) -> Tensor
  use_c10_dispatcher: unboxed_only
  variants: method  # This is method-only to match the previous tensor API. In the future we could make this a function too.

- func: repeat_interleave.Tensor(Tensor repeats) -> Tensor
  use_c10_dispatcher: full
  variants: function
  dispatch:
    CPU: repeat_interleave_cpu
    CUDA: repeat_interleave_cuda

- func: repeat_interleave.self_Tensor(Tensor self, Tensor repeats, int? dim=None) -> Tensor
  use_c10_dispatcher: full
  variants: function, method

- func: repeat_interleave.self_int(Tensor self, int repeats, int? dim=None) -> Tensor
  use_c10_dispatcher: full
  variants: function, method

- func: reshape(Tensor self, int[] shape) -> Tensor
  use_c10_dispatcher: unboxed_only
  variants: function, method
  device_guard: False
  supports_named_tensor: True

- func: _mkldnn_reshape(Tensor self, int[] shape) -> Tensor
  use_c10_dispatcher: unboxed_only
  device_guard: False
  requires_tensor: True
  dispatch:
    MkldnnCPU: mkldnn_reshape

- func: reshape_as(Tensor self, Tensor other) -> Tensor
  use_c10_dispatcher: full
  variants: method
  device_guard: False

- func: round(Tensor self) -> Tensor
  use_c10_dispatcher: full
  supports_named_tensor: True
  variants: function, method

- func: round_(Tensor(a!) self) -> Tensor(a!)
  use_c10_dispatcher: unboxed_only
  supports_named_tensor: True
  variants: function, method

- func: round.out(Tensor self, *, Tensor(a!) out) -> Tensor(a!)
  supports_named_tensor: True
  dispatch:
    CPU: round_out
    CUDA: round_out

- func: rrelu(Tensor self, Scalar lower=0.125, Scalar upper=0.3333333333333333, bool training=False, Generator? generator=None) -> Tensor
  use_c10_dispatcher: 'unboxed_only'

- func: rrelu_(Tensor(a!) self, Scalar lower=0.125, Scalar upper=0.3333333333333333, bool training=False, Generator? generator=None) -> Tensor(a!)
  use_c10_dispatcher: 'unboxed_only'

- func: relu(Tensor self) -> Tensor
  use_c10_dispatcher: full
  variants: function, method
  dispatch:
    CPU: relu
    CUDA: relu
    MkldnnCPU: mkldnn_relu
    QuantizedCPU: quantized_relu
  supports_named_tensor: True

- func: relu_(Tensor(a!) self) -> Tensor(a!)
  use_c10_dispatcher: unboxed_only
  supports_named_tensor: True
  variants: function, method
  dispatch:
    CPU: relu_
    CUDA: relu_
    MkldnnCPU: mkldnn_relu_
    QuantizedCPU: quantized_relu_

- func: prelu(Tensor self, Tensor weight) -> Tensor
  use_c10_dispatcher: full
  variants: function, method
  dispatch:
    CPU: prelu_cpu
    CUDA: prelu_cuda

- func: prelu_backward(Tensor grad_output, Tensor self, Tensor weight) -> (Tensor, Tensor)
  use_c10_dispatcher: unboxed_only
  variants: function, method
  dispatch:
    CPU: prelu_backward_cpu
    CUDA: prelu_backward_cuda

- func: gelu(Tensor self) -> Tensor
  use_c10_dispatcher: full
  python_module: nn
  dispatch:
    CPU: gelu_cpu
    CUDA: gelu_cuda

- func: gelu_backward(Tensor grad, Tensor self) -> Tensor
  use_c10_dispatcher: full
  python_module: nn
  dispatch:
    CPU: gelu_backward_cpu
    CUDA: gelu_backward_cuda

- func: hardshrink(Tensor self, Scalar lambd=0.5) -> Tensor
  use_c10_dispatcher: full
  variants: function, method
  dispatch:
    CPU: hardshrink_cpu
    CUDA: hardshrink_cuda

- func: hardshrink_backward(Tensor grad_out, Tensor self, Scalar lambd) -> Tensor
  use_c10_dispatcher: full
  variants: function, method
  dispatch:
    CPU: hardshrink_backward_cpu
    CUDA: hardshrink_backward_cuda

- func: rsqrt(Tensor self) -> Tensor
  use_c10_dispatcher: full
  supports_named_tensor: True
  variants: function, method

- func: rsqrt_(Tensor(a!) self) -> Tensor(a!)
  use_c10_dispatcher: unboxed_only
  supports_named_tensor: True
  variants: function, method

- func: rsqrt.out(Tensor self, *, Tensor(a!) out) -> Tensor(a!)
  supports_named_tensor: True
  dispatch:
    CPU: rsqrt_out
    CUDA: rsqrt_out

- func: select.Dimname(Tensor(a) self, Dimname dim, int index) -> Tensor(a)
  variants: function, method
  device_guard: False
  supports_named_tensor: True

- func: select.int(Tensor(a) self, int dim, int index) -> Tensor(a)
  use_c10_dispatcher: unboxed_only
  variants: function, method
  device_guard: False
  supports_named_tensor: True

- func: selu(Tensor self) -> Tensor
  use_c10_dispatcher: full

- func: selu_(Tensor(a!) self) -> Tensor(a!)
  use_c10_dispatcher: unboxed_only

- func: celu(Tensor self, Scalar alpha=1.0) -> Tensor
  use_c10_dispatcher: full

- func: celu_(Tensor(a!) self, Scalar alpha=1.0) -> Tensor(a!)
  use_c10_dispatcher: unboxed_only


- func: sigmoid(Tensor self) -> Tensor
  use_c10_dispatcher: full
  supports_named_tensor: True
  variants: function, method
  dispatch:
    CPU: sigmoid
    CUDA: sigmoid
    MkldnnCPU: mkldnn_sigmoid

- func: sigmoid_(Tensor(a!) self) -> Tensor(a!)
  use_c10_dispatcher: unboxed_only
  supports_named_tensor: True
  variants: function, method
  dispatch:
    CPU: _sigmoid__cpu
    CUDA: _sigmoid__cuda
    MkldnnCPU: mkldnn_sigmoid_

- func: sigmoid.out(Tensor self, *, Tensor(a!) out) -> Tensor(a!)
  supports_named_tensor: True
  dispatch:
    CPU: _sigmoid_out_cpu
    CUDA: _sigmoid_out_cuda

- func: sin(Tensor self) -> Tensor
  use_c10_dispatcher: full
  supports_named_tensor: True
  variants: function, method

- func: sin_(Tensor(a!) self) -> Tensor(a!)
  use_c10_dispatcher: unboxed_only
  supports_named_tensor: True
  variants: function, method
  dispatch:
    CPU: _sin__cpu
    CUDA: _sin__cuda

- func: sin.out(Tensor self, *, Tensor(a!) out) -> Tensor(a!)
  supports_named_tensor: True
  dispatch:
    CPU: _sin_out_cpu
    CUDA: _sin_out_cuda

- func: sinh(Tensor self) -> Tensor
  use_c10_dispatcher: full
  supports_named_tensor: True
  variants: function, method

- func: sinh_(Tensor(a!) self) -> Tensor(a!)
  use_c10_dispatcher: unboxed_only
  supports_named_tensor: True
  variants: function, method
  dispatch:
    CPU: _sinh__cpu
    CUDA: _sinh__cuda

- func: sinh.out(Tensor self, *, Tensor(a!) out) -> Tensor(a!)
  supports_named_tensor: True
  dispatch:
    CPU: _sinh_out_cpu
    CUDA: _sinh_out_cuda

- func: detach(Tensor self) -> Tensor
  use_c10_dispatcher: full
  supports_named_tensor: True
  variants: function, method

- func: detach_(Tensor(a!) self) -> Tensor(a!)
  use_c10_dispatcher: unboxed_only
  supports_named_tensor: True
  variants: function, method

- func: size.int(Tensor self, int dim) -> int
  use_c10_dispatcher: full
  variants: function, method
  device_guard: False
  supports_named_tensor: True

- func: size.Dimname(Tensor self, Dimname dim) -> int
  variants: function, method
  device_guard: False
  supports_named_tensor: True

- func: slice.Tensor(Tensor(a) self, int dim=0, int start=0, int end=9223372036854775807, int step=1) -> Tensor(a)
  use_c10_dispatcher: unboxed_only
  variants: function, method
  device_guard: False
  supports_named_tensor: True

- func: slogdet(Tensor self) -> (Tensor sign, Tensor logabsdet)
  use_c10_dispatcher: unboxed_only
  variants: function, method

- func: smm(Tensor self, Tensor mat2) -> Tensor
  use_c10_dispatcher: full
  variants: function, method

# softmax allows positional dtype, unlike most operators, because kwonly is BC-breaking when loading jit models.
- func: softmax.int(Tensor self, int dim, ScalarType? dtype=None) -> Tensor
  variants: function, method
  supports_named_tensor: True

- func: softmax.Dimname(Tensor self, Dimname dim, *, ScalarType? dtype=None) -> Tensor
  variants: function, method
  supports_named_tensor: True

- func: _softmax(Tensor self, int dim, bool half_to_float) -> Tensor
  use_c10_dispatcher: full
  dispatch:
    CPU: softmax_cpu
    CUDA: softmax_cuda
    MkldnnCPU: mkldnn_softmax

- func: _softmax_backward_data(Tensor grad_output, Tensor output, int dim, Tensor self) -> Tensor
  use_c10_dispatcher: full
  dispatch:
    CPU: softmax_backward_cpu
    CUDA: softmax_backward_cuda

- func: split.Tensor(Tensor(a) self, int split_size, int dim=0) -> Tensor(a)[]
  use_c10_dispatcher: unboxed_only
  variants: function, method
  device_guard: False
  supports_named_tensor: True

- func: split_with_sizes(Tensor self, int[] split_sizes, int dim=0) -> Tensor[]
  use_c10_dispatcher: unboxed_only
  variants: function, method
  device_guard: False
  supports_named_tensor: True

- func: squeeze(Tensor(a) self) -> Tensor(a)
  use_c10_dispatcher: unboxed_only
  supports_named_tensor: True
  variants: function, method
  device_guard: False

- func: squeeze.dim(Tensor(a) self, int dim) -> Tensor(a)
  use_c10_dispatcher: unboxed_only
  supports_named_tensor: True
  variants: function, method
  device_guard: False

- func: squeeze.dimname(Tensor(a) self, Dimname dim) -> Tensor(a)
  supports_named_tensor: True
  variants: function, method
  device_guard: False

- func: squeeze_(Tensor(a!) self) -> Tensor(a!)
  use_c10_dispatcher: unboxed_only
  variants: method
  device_guard: False

- func: squeeze_.dim(Tensor(a!) self, int dim) -> Tensor(a!)
  use_c10_dispatcher: unboxed_only
  variants: method
  device_guard: False

- func: squeeze_.dimname(Tensor(a!) self, Dimname dim) -> Tensor(a!)
  variants: method
  device_guard: False

- func: sspaddmm(Tensor self, Tensor mat1, Tensor mat2, *, Scalar beta=1, Scalar alpha=1) -> Tensor
  use_c10_dispatcher: full
  variants: function, method

- func: sspaddmm.out(Tensor self, Tensor mat1, Tensor mat2, *, Scalar beta=1, Scalar alpha=1, Tensor(a!) out) -> Tensor(a!)
  dispatch:
    CPU: _sspaddmm_out_only_sparse
    CUDA: _sspaddmm_out_only_sparse_cuda
    SparseCPU: _sspaddmm_out_cpu
    SparseCUDA: _sspaddmm_out_cuda

- func: stack(Tensor[] tensors, int dim=0) -> Tensor
  use_c10_dispatcher: unboxed_only

- func: stack.out(Tensor[] tensors, int dim=0, *, Tensor(a!) out) -> Tensor(a!)

# The signature is designed to be consistent with librosa except that it is
# missing the `pad_mode` and `center` arguments, which are taken care of at
# `torch.functional.py`. They shall be moved here once we have mapping between
# Python strings and C++ Enum in codegen.
- func: stft(Tensor self, int n_fft, int? hop_length=None, int? win_length=None, Tensor? window=None, bool normalized=False, bool onesided=True) -> Tensor
  variants: function, method

- func: stride.int(Tensor self, int dim) -> int
  use_c10_dispatcher: full
  variants: function, method
  device_guard: False
  supports_named_tensor: True

- func: stride.Dimname(Tensor self, Dimname dim) -> int
  variants: function, method
  device_guard: False
  supports_named_tensor: True

- func: sum(Tensor self, *, ScalarType? dtype=None) -> Tensor
  variants: function, method
  supports_named_tensor: True

- func: sum.dim_IntList(Tensor self, int[1] dim, bool keepdim=False, *, ScalarType? dtype=None) -> Tensor
  variants: function, method
  supports_named_tensor: True

- func: sum.dim_DimnameList(Tensor self, Dimname[1] dim, bool keepdim=False, *, ScalarType? dtype=None) -> Tensor
  variants: function, method
  supports_named_tensor: True

- func: sum.IntList_out(Tensor self, int[1] dim, bool keepdim=False, *, ScalarType? dtype=None, Tensor(a!) out) -> Tensor(a!)
  supports_named_tensor: True

- func: sum.DimnameList_out(Tensor self, Dimname[1] dim, bool keepdim=False, *, ScalarType? dtype=None, Tensor(a!) out) -> Tensor(a!)
  supports_named_tensor: True

- func: sum_to_size(Tensor self, int[] size) -> Tensor
  use_c10_dispatcher: unboxed_only
  variants: method
  device_guard: False

- func: sqrt(Tensor self) -> Tensor
  use_c10_dispatcher: full
  supports_named_tensor: True
  variants: function, method

- func: sqrt_(Tensor(a!) self) -> Tensor(a!)
  use_c10_dispatcher: unboxed_only
  supports_named_tensor: True
  variants: function, method
  dispatch:
    CPU: _sqrt__cpu
    CUDA: _sqrt__cuda

- func: sqrt.out(Tensor self, *, Tensor(a!) out) -> Tensor(a!)
  supports_named_tensor: True
  dispatch:
    CPU: _sqrt_out_cpu
    CUDA: _sqrt_out_cuda

- func: std(Tensor self, bool unbiased=True) -> Tensor
  use_c10_dispatcher: full
  variants: function, method
  supports_named_tensor: True

- func: std.dim(Tensor self, int[1] dim, bool unbiased=True, bool keepdim=False) -> Tensor
  use_c10_dispatcher: unboxed_only
  variants: function, method
  supports_named_tensor: True

- func: std_mean(Tensor self, bool unbiased=True) -> (Tensor, Tensor)
  use_c10_dispatcher: unboxed_only
  variants: function
  supports_named_tensor: True

- func: std_mean.dim(Tensor self, int[1] dim, bool unbiased=True, bool keepdim=False) -> (Tensor, Tensor)
  use_c10_dispatcher: unboxed_only
  variants: function
  supports_named_tensor: True

- func: std_mean.names_dim(Tensor self, Dimname[1] dim, bool unbiased=True, bool keepdim=False) -> (Tensor, Tensor)
  variants: function
  supports_named_tensor: True

- func: std.out(Tensor self, int[1] dim, bool unbiased=True, bool keepdim=False, *, Tensor(a!) out) -> Tensor(a!)
  supports_named_tensor: True

- func: std.names_dim(Tensor self, Dimname[1] dim, bool unbiased=True, bool keepdim=False) -> Tensor
  variants: function, method
  supports_named_tensor: True

- func: std.names_out(Tensor self, Dimname[1] dim, bool unbiased=True, bool keepdim=False, *, Tensor(a!) out) -> Tensor(a!)
  supports_named_tensor: True

- func: prod(Tensor self, *, ScalarType? dtype=None) -> Tensor
  variants: function, method
  supports_named_tensor: True

- func: prod.dim_int(Tensor self, int dim, bool keepdim=False, *, ScalarType? dtype=None) -> Tensor
  variants: function, method
  supports_named_tensor: True

- func: prod.int_out(Tensor self, int dim, bool keepdim=False, *, ScalarType? dtype=None, Tensor(a!) out) -> Tensor(a!)
  supports_named_tensor: True

- func: prod.dim_Dimname(Tensor self, Dimname dim, bool keepdim=False, *, ScalarType? dtype=None) -> Tensor
  variants: function, method
  supports_named_tensor: True

- func: prod.Dimname_out(Tensor self, Dimname dim, bool keepdim=False, *, ScalarType? dtype=None, Tensor(a!) out) -> Tensor(a!)
  supports_named_tensor: True


- func: t(Tensor(a) self) -> Tensor(a)
  use_c10_dispatcher: unboxed_only
  device_guard: False
  variants: function, method
  supports_named_tensor: True

- func: t_(Tensor(a!) self) -> Tensor(a!)
  use_c10_dispatcher: unboxed_only
  device_guard: False
  variants: method

- func: tan(Tensor self) -> Tensor
  use_c10_dispatcher: full
  supports_named_tensor: True
  variants: function, method

- func: tan_(Tensor(a!) self) -> Tensor(a!)
  use_c10_dispatcher: unboxed_only
  supports_named_tensor: True
  variants: function, method
  dispatch:
    CPU: _tan__cpu
    CUDA: _tan__cuda

- func: tan.out(Tensor self, *, Tensor(a!) out) -> Tensor(a!)
  supports_named_tensor: True
  dispatch:
    CPU: _tan_out_cpu
    CUDA: _tan_out_cuda

- func: tanh(Tensor self) -> Tensor
  use_c10_dispatcher: full
  supports_named_tensor: True
  variants: function, method

- func: tanh_(Tensor(a!) self) -> Tensor(a!)
  use_c10_dispatcher: unboxed_only
  supports_named_tensor: True
  variants: function, method
  dispatch:
    CPU: _tanh__cpu
    CUDA: _tanh__cuda

- func: tanh.out(Tensor self, *, Tensor(a!) out) -> Tensor(a!)
  supports_named_tensor: True
  dispatch:
    CPU: _tanh_out_cpu
    CUDA: _tanh_out_cuda

- func: tensordot(Tensor self, Tensor other, int[] dims_self, int[] dims_other) -> Tensor
  use_c10_dispatcher: unboxed_only
  variants: function

# TODO: namespace threshold in 'nn'
- func: threshold(Tensor self, Scalar threshold, Scalar value) -> Tensor
  use_c10_dispatcher: full
  variants: function
  supports_named_tensor: True

- func: threshold_(Tensor(a!) self, Scalar threshold, Scalar value) -> Tensor(a!)
  use_c10_dispatcher: unboxed_only
  variants: function
  supports_named_tensor: True

- func: threshold.out(Tensor self, Scalar threshold, Scalar value, *, Tensor(a!) out) -> Tensor(a!)
  supports_named_tensor: True

- func: threshold_backward(Tensor grad_output, Tensor self, Scalar threshold) -> Tensor
  use_c10_dispatcher: full
  variants: function

- func: transpose.int(Tensor(a) self, int dim0, int dim1) -> Tensor(a)
  use_c10_dispatcher: unboxed_only
  variants: function, method
  device_guard: False
  supports_named_tensor: True

- func: transpose.Dimname(Tensor(a) self, Dimname dim0, Dimname dim1) -> Tensor(a)
  variants: function, method
  device_guard: False
  supports_named_tensor: True

- func: _mkldnn_transpose(Tensor self, int dim0, int dim1) -> Tensor
  use_c10_dispatcher: full
  device_guard: False
  requires_tensor: True
  dispatch:
    MkldnnCPU: mkldnn_transpose

- func: transpose_(Tensor(a!) self, int dim0, int dim1) -> Tensor(a!)
  use_c10_dispatcher: unboxed_only
  variants: method
  device_guard: False

- func: _mkldnn_transpose_(Tensor(a!) self, int dim0, int dim1) -> Tensor(a!)
  use_c10_dispatcher: unboxed_only
  device_guard: False
  requires_tensor: True
  dispatch:
    MkldnnCPU: mkldnn_transpose_

- func: one_hot(Tensor self, int num_classes=-1) -> Tensor
  use_c10_dispatcher: full
  python_module: nn
  variants: function

- func: flip(Tensor self, int[] dims) -> Tensor
  use_c10_dispatcher: unboxed_only
  variants: function, method
  dispatch:
    CPU: flip_cpu
    CUDA: flip_cuda

- func: roll(Tensor self, int[1] shifts, int[1] dims=[]) -> Tensor
  use_c10_dispatcher: unboxed_only
  variants: function, method
  dispatch:
    CPU: roll_cpu
    CUDA: roll_cuda

# default int[] value [0,1] should not add space after comma, since native_parse.py uses ', ' to split args

- func: rot90(Tensor self, int k=1, int[] dims=[0,1]) -> Tensor
  use_c10_dispatcher: unboxed_only
  variants: function, method

- func: trapz.x(Tensor y, Tensor x, *, int dim=-1) -> Tensor
  use_c10_dispatcher: full

- func: trapz.dx(Tensor y, *, float dx=1, int dim=-1) -> Tensor
  use_c10_dispatcher: full

- func: _trilinear(Tensor i1, Tensor i2, Tensor i3, int[] expand1, int[] expand2, int[] expand3, int[] sumdim, int unroll_dim=1) -> Tensor
  use_c10_dispatcher: unboxed_only

- func: triplet_margin_loss(Tensor anchor, Tensor positive, Tensor negative, float margin=1.0, float p=2, float eps=1e-06, bool swap=False, int reduction=Mean) -> Tensor
  use_c10_dispatcher: full

- func: trunc(Tensor self) -> Tensor
  use_c10_dispatcher: full
  supports_named_tensor: True
  variants: function, method

- func: trunc_(Tensor(a!) self) -> Tensor(a!)
  use_c10_dispatcher: unboxed_only
  supports_named_tensor: True
  variants: function, method

- func: trunc.out(Tensor self, *, Tensor(a!) out) -> Tensor(a!)
  supports_named_tensor: True
  dispatch:
    CPU: trunc_out
    CUDA: trunc_out

- func: type_as(Tensor self, Tensor other) -> Tensor
  use_c10_dispatcher: full
  variants: method

- func: _has_compatible_shallow_copy_type(Tensor self, Tensor from) -> bool
  use_c10_dispatcher: full
  variants: function

- func: _unique(Tensor self, bool sorted=True, bool return_inverse=False) -> (Tensor, Tensor)
  use_c10_dispatcher: unboxed_only
  variants: function
  dispatch:
    CPU: _unique_cpu
    CUDA: _unique_cuda

- func: unique_dim(Tensor self, int dim, bool sorted=True, bool return_inverse=False, bool return_counts=False) -> (Tensor, Tensor, Tensor)
  use_c10_dispatcher: unboxed_only
  variants: function
  dispatch:
    CPU: unique_dim_cpu
    CUDA: unique_dim_cuda

- func: unique_consecutive(Tensor self, bool return_inverse=False, bool return_counts=False, int? dim=None) -> (Tensor, Tensor, Tensor)
  use_c10_dispatcher: unboxed_only
  variants: function
  dispatch:
    CPU: unique_consecutive_cpu
    CUDA: unique_consecutive_cuda

- func: unique_dim_consecutive(Tensor self, int dim, bool return_inverse=False, bool return_counts=False) -> (Tensor, Tensor, Tensor)
  use_c10_dispatcher: unboxed_only
  variants: function
  dispatch:
    CPU: unique_dim_consecutive_cpu
    CUDA: unique_dim_consecutive_cuda

# _unique and _unique_dim are fragile and modifying them easily cause internal break
# the below operator is a temporary hack for adding return_counts support
# Please don't rely on these two operators, they will be removed soon

- func: _unique2(Tensor self, bool sorted=True, bool return_inverse=False, bool return_counts=False) -> (Tensor, Tensor, Tensor)
  use_c10_dispatcher: unboxed_only
  variants: function
  dispatch:
    CPU: _unique2_cpu
    CUDA: _unique2_cuda

- func: _unsafe_view(Tensor self, int[] size) -> Tensor
  use_c10_dispatcher: unboxed_only

- func: unsqueeze(Tensor(a) self, int dim) -> Tensor(a)
  use_c10_dispatcher: unboxed_only
  variants: function, method
  device_guard: False

- func: unsqueeze_(Tensor(a!) self, int dim) -> Tensor(a!)
  use_c10_dispatcher: unboxed_only
  variants: method
  device_guard: False

- func: var(Tensor self, bool unbiased=True) -> Tensor
  use_c10_dispatcher: full
  variants: function, method
  supports_named_tensor: True

- func: var.dim(Tensor self, int[1] dim, bool unbiased=True, bool keepdim=False) -> Tensor
  use_c10_dispatcher: unboxed_only
  variants: function, method
  supports_named_tensor: True

- func: var.out(Tensor self, int[1] dim, bool unbiased=True, bool keepdim=False, *, Tensor(a!) out) -> Tensor(a!)
  supports_named_tensor: True

- func: var.names_dim(Tensor self, Dimname[1] dim, bool unbiased=True, bool keepdim=False) -> Tensor
  variants: function, method
  supports_named_tensor: True

- func: var.names_out(Tensor self, Dimname[1] dim, bool unbiased=True, bool keepdim=False, *, Tensor(a!) out) -> Tensor(a!)
  supports_named_tensor: True

- func: var_mean(Tensor self, bool unbiased=True) -> (Tensor, Tensor)
  use_c10_dispatcher: unboxed_only
  variants: function
  supports_named_tensor: True

- func: var_mean.dim(Tensor self, int[1] dim, bool unbiased=True, bool keepdim=False) -> (Tensor, Tensor)
  use_c10_dispatcher: unboxed_only
  variants: function
  supports_named_tensor: True

- func: var_mean.names_dim(Tensor self, Dimname[1] dim, bool unbiased=True, bool keepdim=False) -> (Tensor, Tensor)
  variants: function
  supports_named_tensor: True

- func: view_as(Tensor self, Tensor other) -> Tensor
  use_c10_dispatcher: full
  variants: method
  device_guard: False

# we define both of these because 'where' does the broadcast and '_s_where' doesn't;
# this allows us to implicitly calculate the broadcast derivative, while only dealing with the
# _s_where derivative.
- func: where.self(Tensor condition, Tensor self, Tensor other) -> Tensor
  use_c10_dispatcher: full
  variants: function, method

- func: where(Tensor condition) -> Tensor[]
  use_c10_dispatcher: unboxed_only
  variants: function

- func: _s_where(Tensor condition, Tensor self, Tensor other) -> Tensor
  use_c10_dispatcher: full
  variants: function
  dispatch:
    CPU: _s_where_cpu
    CUDA: _s_where_cuda

- func: norm_except_dim(Tensor v, int pow=2, int dim=0) -> Tensor
  use_c10_dispatcher: unboxed_only
  variants: function

# VariableType::_weight_norm does not want to be given a gap in the autograd graph,
# so we don't define "dispatch" variants for it.
- func: _weight_norm(Tensor v, Tensor g, int dim=0) -> Tensor
  use_c10_dispatcher: full
  variants: function

- func: _weight_norm_cuda_interface(Tensor v, Tensor g, int dim=0) -> (Tensor, Tensor)
  use_c10_dispatcher: unboxed_only
  variants: function
  dispatch:
    CUDA: weight_norm_cuda

- func: _weight_norm_cuda_interface_backward(Tensor grad_w, Tensor saved_v, Tensor saved_g, Tensor saved_norms, int dim) -> (Tensor, Tensor)
  use_c10_dispatcher: unboxed_only
  variants: function
  dispatch:
    CUDA: weight_norm_cuda_backward

- func: _weight_norm_differentiable_backward(Tensor grad_w, Tensor saved_v, Tensor saved_g, Tensor saved_norms, int dim) -> (Tensor, Tensor)
  use_c10_dispatcher: unboxed_only
  variants: function

- func: zeros.names(int[] size, *, Dimname[]? names, ScalarType? dtype=None, Layout? layout=None, Device? device=None, bool? pin_memory=None) -> Tensor
  device_guard: False

- func: zeros(int[] size, *, ScalarType? dtype=None, Layout? layout=None, Device? device=None, bool? pin_memory=None) -> Tensor

- func: zeros.out(int[] size, *, Tensor(a!) out) -> Tensor(a!)

- func: zeros_like(Tensor self) -> Tensor
  use_c10_dispatcher: full

- func: zeros_like.dtype(Tensor self, *, ScalarType dtype, Layout layout, Device device, bool pin_memory=False) -> Tensor

- func: _standard_gamma_grad(Tensor self, Tensor output) -> Tensor
  use_c10_dispatcher: full
  variants: function
  dispatch:
    CPU: _standard_gamma_grad_cpu
    CUDA: _standard_gamma_grad_cuda

- func: _standard_gamma(Tensor self, Generator? generator=None) -> Tensor
  use_c10_dispatcher: 'unboxed_only'
  variants: function
  dispatch:
    CPU: _s_gamma_cpu
    CUDA: _s_gamma_cuda

- func: _dirichlet_grad(Tensor x, Tensor alpha, Tensor total) -> Tensor
  use_c10_dispatcher: full
  dispatch:
    CPU: _dirichlet_grad_cpu
    CUDA: _dirichlet_grad_cuda

- func: _sample_dirichlet(Tensor self, Generator? generator=None) -> Tensor
  use_c10_dispatcher: 'unboxed_only'
  variants: function
  dispatch:
    CPU: _s_dirichlet_cpu
    CUDA: _s_dirichlet_cuda

- func: poisson(Tensor self, Generator? generator=None) -> Tensor
  use_c10_dispatcher: 'unboxed_only'
  dispatch:
    CPU: _s_poisson_cpu
    CUDA: _s_poisson_cuda

# When more variants get ported to native, this dispatch will get more
# complicated

- func: native_norm(Tensor self, Scalar p=2) -> Tensor
  use_c10_dispatcher: full
  dispatch:
    SparseCPU: norm_sparse
    SparseCUDA: norm_sparse

# TODO: reduce signatures down to one when optional args is available
- func: _sparse_sum(Tensor self) -> Tensor
  use_c10_dispatcher: full

- func: _sparse_sum.dtype(Tensor self, *, ScalarType dtype) -> Tensor

- func: _sparse_sum.dim(Tensor self, int[1] dim) -> Tensor
  use_c10_dispatcher: unboxed_only

- func: _sparse_sum.dim_dtype(Tensor self, int[1] dim, *, ScalarType dtype) -> Tensor

- func: _sparse_sum_backward(Tensor grad, Tensor self, int[] dim) -> Tensor
  use_c10_dispatcher: unboxed_only
  dispatch:
      SparseCPU: _sparse_sum_backward_cpu
      SparseCUDA: _sparse_sum_backward_cuda

- func: norm.ScalarOpt_dtype(Tensor self, Scalar? p, *, ScalarType dtype) -> Tensor
  variants: function, method

- func: norm.Scalar(Tensor self, Scalar p=2) -> Tensor
  use_c10_dispatcher: full
  variants: function, method

- func: norm.ScalarOpt_dim_dtype(Tensor self, Scalar? p, int[1] dim, bool keepdim, *, ScalarType dtype) -> Tensor
  variants: function, method

- func: norm.ScalarOpt_dim(Tensor self, Scalar? p, int[1] dim, bool keepdim=False) -> Tensor
  use_c10_dispatcher: unboxed_only
  variants: function, method

- func: norm.dtype_out(Tensor self, Scalar? p, int[1] dim, bool keepdim, *, ScalarType dtype, Tensor(a!) out) -> Tensor(a!)

- func: norm.out(Tensor self, Scalar? p, int[1] dim, bool keepdim=False, *, Tensor(a!) out) -> Tensor(a!)

- func: norm.names_ScalarOpt_dim_dtype(Tensor self, Scalar? p, Dimname[1] dim, bool keepdim, *, ScalarType dtype) -> Tensor
  variants: function, method

- func: norm.names_ScalarOpt_dim(Tensor self, Scalar? p, Dimname[1] dim, bool keepdim=False) -> Tensor
  variants: function, method

- func: norm.names_dtype_out(Tensor self, Scalar? p, Dimname[1] dim, bool keepdim, *, ScalarType dtype, Tensor(a!) out) -> Tensor(a!)

- func: norm.names_out(Tensor self, Scalar? p, Dimname[1] dim, bool keepdim=False, *, Tensor(a!) out) -> Tensor(a!)

- func: frobenius_norm(Tensor self) -> Tensor
  use_c10_dispatcher: full
  variants: function

- func: frobenius_norm.dim(Tensor self, int[1] dim, bool keepdim=False) -> Tensor
  use_c10_dispatcher: unboxed_only
  variants: function

- func: frobenius_norm.out(Tensor self, int[1] dim, bool keepdim=False, *, Tensor(a!) out) -> Tensor(a!)
  variants: function

- func: nuclear_norm(Tensor self, bool keepdim=False) -> Tensor
  use_c10_dispatcher: full
  variants: function

- func: nuclear_norm.out(Tensor self, bool keepdim=False, *, Tensor(a!) out) -> Tensor(a!)
  variants: function

- func: nuclear_norm.dim(Tensor self, int[2] dim, bool keepdim=False) -> Tensor
  use_c10_dispatcher: unboxed_only
  variants: function

- func: nuclear_norm.dim_out(Tensor self, int[2] dim, bool keepdim=False, *, Tensor(a!) out) -> Tensor(a!)
  variants: function

- func: clone(Tensor self, *, MemoryFormat? memory_format=None) -> Tensor
  variants: function, method
  dispatch:
    CPU: clone
    CUDA: clone
    SparseCPU: clone_sparse
    SparseCUDA: clone_sparse
    MkldnnCPU: mkldnn_clone
    QuantizedCPU: quantized_clone
  supports_named_tensor: True

- func: resize_as_(Tensor(a!) self, Tensor the_template) -> Tensor(a!)
  use_c10_dispatcher: unboxed_only
  supports_named_tensor: True
  variants: function, method

- func: pow.Tensor_Scalar_out(Tensor self, Scalar exponent, *, Tensor(a!) out) -> Tensor(a!)
  supports_named_tensor: True
  dispatch:
    CPU: pow_out
    CUDA: pow_out
    SparseCPU: pow_out_sparse_scalar
    SparseCUDA: pow_out_sparse_scalar

- func: pow.Tensor_Scalar(Tensor self, Scalar exponent) -> Tensor
  use_c10_dispatcher: full
  variants: function, method
  supports_named_tensor: True
  dispatch:
    CPU: pow
    CUDA: pow
    SparseCPU: pow_sparse_scalar
    SparseCUDA: pow_sparse_scalar

- func: zero_(Tensor(a!) self) -> Tensor(a!)
  use_c10_dispatcher: unboxed_only
  supports_named_tensor: True
  variants: method, function
  dispatch:
    CPU: legacy::cpu::_th_zero_
    CUDA: legacy::cuda::_th_zero_
    SparseCPU: zero_sparse_
    SparseCUDA: zero_sparse_
    MkldnnCPU: mkldnn_zero_

- func: sub.out(Tensor self, Tensor other, *, Scalar alpha=1, Tensor(a!) out) -> Tensor(a!)
  dispatch:
    CPU: sub_out
    CUDA: sub_out
    SparseCPU: sub_out_sparse
    SparseCUDA: sub_out_sparse
  supports_named_tensor: True

- func: sub.Tensor(Tensor self, Tensor other, *, Scalar alpha=1) -> Tensor
  use_c10_dispatcher: full
  variants: function, method
  dispatch:
    CPU: sub
    CUDA: sub
    SparseCPU: sub_sparse
    SparseCUDA: sub_sparse
  supports_named_tensor: True

- func: sub_.Tensor(Tensor(a!) self, Tensor other, *, Scalar alpha=1) -> Tensor(a!)
  use_c10_dispatcher: unboxed_only
  variants: method
  dispatch:
    CPU: sub_
    CUDA: sub_
    SparseCPU: sub_sparse_
    SparseCUDA: sub_sparse_
  supports_named_tensor: True

# For C++ only, until we have conversion from C++ numbers to Tensor
- func: sub.Scalar(Tensor self, Scalar other, Scalar alpha=1) -> Tensor
  use_c10_dispatcher: full
  variants: function, method
  supports_named_tensor: True

- func: sub_.Scalar(Tensor(a!) self, Scalar other, Scalar alpha=1) -> Tensor(a!)
  use_c10_dispatcher: unboxed_only
  variants: method
  supports_named_tensor: True

- func: rsub.Tensor(Tensor self, Tensor other, *, Scalar alpha=1) -> Tensor
  use_c10_dispatcher: full
  variants: function
  supports_named_tensor: True

# For C++ only, until we have conversion from C++ numbers to Tensor
- func: rsub.Scalar(Tensor self, Scalar other, Scalar alpha=1) -> Tensor
  use_c10_dispatcher: full
  variants: function
  supports_named_tensor: True

# Functionally the same as addmm, but we give it a different derivative formula
# that doesn't propagate gradients to non-present entries on sparse.
- func: _sparse_addmm(Tensor self, Tensor sparse, Tensor dense, *, Scalar beta=1, Scalar alpha=1) -> Tensor
  use_c10_dispatcher: full
  named_guard: False

- func: addmm.out(Tensor self, Tensor mat1, Tensor mat2, *, Scalar beta=1, Scalar alpha=1, Tensor(a!) out) -> Tensor(a!)
  dispatch:
    CPU: legacy::cpu::_th_addmm_out
    CUDA: legacy::cuda::_th_addmm_out
    SparseCPU: addmm_out_sparse_dense_cpu
    SparseCUDA: addmm_out_sparse_dense_cuda
  supports_named_tensor: True

- func: addmm(Tensor self, Tensor mat1, Tensor mat2, *, Scalar beta=1, Scalar alpha=1) -> Tensor
  use_c10_dispatcher: full
  variants: function, method
  dispatch:
    CPU: legacy::cpu::_th_addmm
    CUDA: legacy::cuda::_th_addmm
    SparseCPU: addmm_sparse_dense_cpu
    SparseCUDA: addmm_sparse_dense_cuda
  supports_named_tensor: True

- func: addmm_(Tensor(a!) self, Tensor mat1, Tensor mat2, *, Scalar beta=1, Scalar alpha=1) -> Tensor(a!)
  use_c10_dispatcher: unboxed_only
  variants: method
  dispatch:
    CPU: legacy::cpu::_th_addmm_
    CUDA: legacy::cuda::_th_addmm_
    # Warning!  For whatever reason, the inplace sparse addmm is NON
    # broadcasting
    SparseCPU: s_addmm_sparse_dense_cpu_
    SparseCUDA: s_addmm_sparse_dense_cuda_
  supports_named_tensor: True


# NOTE [ Sparse: autograd and API ]
#
#
# Sparse Tensor Constructors
# ~~~~~~~~~~~~~~~~~~~~~~~~~~
#
# The API entry points to sparse tensor construction should be
# `sparse_coo tensor` and `_sparse_coo_tensor_unsafe`. Depending on whether the
# indices and values tensors are given, they eventually dispatch to either
# `sparse_coo_tensor_with_dims` or `sparse_coo_tensor_with_dims_and_tensors`.
#
# The autograd support for ctor is implement on `sparse_coo_tensor_with_dims_and_tensors`.
#
# The API methods `sparse_coo tensor` and `_sparse_coo_tensor_unsafe`
# **must not** have specific type dispatches because otherwise codegen will
# consider them as abstract methods (see Note [Abstract ATen methods]), dispatch
# using **Tensor** type, and thus lose autograd tracking on the actual method
# they dispatch to, e.g., `sparse_coo_tensor_with_dims_and_tensors`.
#
# The actual ctors `sparse_coo_tensor_with_dims` and `sparse_coo_tensor_with_dims_and_tensors`,
# on the other hand, need to create `SparseTensorImpl` and know nothing about
# how `VariableType`s work. So they need to be dispatched using Tensor types.
# We thus put `requires_tensor=True` to ensure that `VariableType` will unwrap
# the given variables and call with the Tensor type.
#
#
# Sparse Methods API Design
# ~~~~~~~~~~~~~~~~~~~~~~~~~
#
# Goals: 1. Flexible API for users to write custom sparse ops
#        2. ctor and member accessor with autograd support
#
# To achieve 1, we need to provide a set of *dangerous* APIs (dangerous in the
# sense that misusing them will break sparse tensor invariant and may out in
# unexpected behavior, e.g., crash). These methods are all prefixed with
# underscore "_" to indicate that they should be used with care. We provide:
#
#   + `_indices()`: returns the *raw* indices within the sparse tensor (not just
#                   sharing storage). Any inplace operation will change the
#                   actual indices, including t_, set_, as_strided_, resize_,
#                   etc.
#   + `_values()`: returns the *raw* values within the sparse tensor. Similar
#                  semantics as `_indices()`
#   + `_nnz()`: returns the number of non-zero entries. This will always be
#               determined by the shapes of indices and values.
#   + `_coalesced_(bool)`: inplace sets whether the tensor is coalesced, and
#                          returns itself.
#
# These methods are very useful in writing new operations, e.g., a custom
# autograd Function.
#
# We also provide other public *safe* APIs:
#   + `indices()`: returns a **view** of the indices tensor if the sparse tensor
#                  is **coalesced**.
#   + `values()`: returns a **view** of the values tensor if the containing
#                 sparse tensor is **coalesced**.
#   + `sparse_dim()`: number of sparse dimensions
#   + `dense_dim()`: number of dense dimensions
#   + `is_coalesced()`: whether the sparse tensor is coalesced
#
# `_indices()` and `_values()` should returns the raw indices and values dense
# tensors within a sparse tensor. They can be quite unsafe with inplace
# operations like `t_()`, and exposes uncoalesced indices and values. The public
# recommended API is `indices()` and `values()`, both of which first check that
# the tensor is coalesced and return views on those tensors.
#
#
# Autograd Support
# ~~~~~~~~~~~~~~~~
#
# Autograd is supported on `values()` and sparse tensor ctor with indices and
# values tensors. E.g., `torch.sparse_coo_tensor(i, v).values().sum()` is
# differentiable w.r.t. `v`.
#
# NB: The `values()` and `_values()` operators are special in that they are
# layout-aware, i.e., the output depends not just on the data it represents, but
# also on the input layout details (in this case, the `indices` tensor). See
# NOTE [ as_strided Backward and layout-aware/agnostic autograd ] in Functions.cpp
# for discussion on layout-aware vs layout-agnostic autograd. Since PyTorch ops
# operate in the layout-agnostic mode, similar to `as_strided`, backward of
# these two operators need to consider them in a layout-agnostic way:
#   + `values()`:
#     Input is coalesced.
#     We just pretend having `input.indices()` as an additional argument
#     `input_indices`, then forward is similar to
#     `input.to(kStrided).index_select(input_indices)` regardless of the layout.
#     Note that `values()` normally is layout-aware even if we constrain
#     ourselves on sparse inputs since it may include all zeros values entries
#     as "present" entries.
#   + `_values()`:
#     Input may be uncoalesced.
#     It is not straightforward to construct a layout-agnostic version because
#     duplicate indices entries may exist and additional parameterization is
#     needed to distribute the value into different values entries. Furthermore,
#     this op is intended to provide ways to write custom sparse ops, rather
#     than being used in autograd graph, so it is marked as *non-differentiable*
#     in derivatives.yaml.
#
# Before reading the following, see NOTE [ Autograd Variable Views ] in
# variable.h for details on views that are tracked by autograd, and views that
# are not.
#
# Moreover, these methods return tensors that share storage with inputs, so we
# mark these methods as view ops to support autograd history tracking.
# The sparse tensor ctor output should technically be view of both input indices
# and values tensors, but currently we only support setting as view of a single
# Variable, so it is only view of the values tensor.
# TODO: clone indices in sparse tensor ctor.
#
# For other methods that return outputs that share storage with inputs, i.e.,
# `indices()` and `_indices()`. We mark their outputs as non-differentiable, so
# the view relation is not tracked by autograd, but the version counter is still
# shared. In other words, their outputs are non-differentiable views of the
# sparse tensor.


# FIXME: would be nicer if TensorOptions was optional based; not adding default arguments for options given
# the default would never make sense.
- func: sparse_coo_tensor.size(int[] size, *, ScalarType dtype, Layout layout, Device device, bool pin_memory=False) -> Tensor

- func: sparse_coo_tensor.indices(Tensor indices, Tensor values, *, ScalarType? dtype=None, Layout? layout=None, Device? device=None, bool? pin_memory=None) -> Tensor

- func: sparse_coo_tensor.indices_size(Tensor indices, Tensor values, int[] size, *, ScalarType? dtype=None, Layout? layout=None, Device? device=None, bool? pin_memory=None) -> Tensor

- func: _sparse_coo_tensor_unsafe(Tensor indices, Tensor values, int[] size, *, ScalarType? dtype=None, Layout? layout=None, Device? device=None, bool? pin_memory=None) -> Tensor

- func: _sparse_coo_tensor_with_dims(int sparse_dim, int dense_dim, int[] size, *, ScalarType dtype, Layout layout, Device device, bool pin_memory=False) -> Tensor
  dispatch:
    SparseCPU: new_with_dims_sparse
    SparseCUDA: new_with_dims_sparse
  requires_tensor: True

- func: _sparse_coo_tensor_with_dims_and_tensors(int sparse_dim, int dense_dim, int[] size, Tensor indices, Tensor values, *, ScalarType dtype, Layout layout, Device device, bool pin_memory=False) -> Tensor
  dispatch:
    SparseCPU: new_with_dims_and_tensor_sparse
    SparseCUDA: new_with_dims_and_tensor_sparse
  requires_tensor: True

- func: sparse_resize_(Tensor(a!) self, int[] size, int sparse_dim, int dense_dim) -> Tensor(a!)
  use_c10_dispatcher: unboxed_only
  variants: method
  dispatch:
    SparseCPU: sparse_resize_
    SparseCUDA: sparse_resize_
  requires_tensor: True

- func: sparse_resize_and_clear_(Tensor(a!) self, int[] size, int sparse_dim, int dense_dim) -> Tensor(a!)
  use_c10_dispatcher: unboxed_only
  variants: method
  dispatch:
    SparseCPU: sparse_resize_and_clear_
    SparseCUDA: sparse_resize_and_clear_
  requires_tensor: True


- func: sparse_mask(Tensor self, Tensor mask) -> Tensor
  use_c10_dispatcher: full
  variants: method
  dispatch:
    SparseCPU: sparse_mask_cpu
    SparseCUDA: sparse_mask_cuda
  requires_tensor: True


- func: to_dense(Tensor self) -> Tensor
  use_c10_dispatcher: full
  variants: method
  dispatch:
    SparseCPU: sparse_to_dense
    SparseCUDA: sparse_to_dense
    MkldnnCPU: mkldnn_to_dense
  requires_tensor: True

- func: to_dense_backward(Tensor grad, Tensor input) -> Tensor
  use_c10_dispatcher: full

- func: sparse_dim(Tensor self) -> int
  use_c10_dispatcher: full
  variants: method
  dispatch:
    SparseCPU: sparse_dim_sparse
    SparseCUDA: sparse_dim_sparse
  requires_tensor: True
  device_guard: False

# legacy method
- func: _dimI(Tensor self) -> int
  use_c10_dispatcher: full
  variants: method
  dispatch:
    SparseCPU: sparse_dim_sparse
    SparseCUDA: sparse_dim_sparse
  requires_tensor: True
  device_guard: False


- func: dense_dim(Tensor self) -> int
  use_c10_dispatcher: full
  variants: method
  dispatch:
    SparseCPU: dense_dim_sparse
    SparseCUDA: dense_dim_sparse
  requires_tensor: True
  device_guard: False

# legacy method
- func: _dimV(Tensor self) -> int
  use_c10_dispatcher: full
  variants: method
  dispatch:
    SparseCPU: dense_dim_sparse
    SparseCUDA: dense_dim_sparse
  requires_tensor: True
  device_guard: False


- func: _nnz(Tensor self) -> int
  use_c10_dispatcher: full
  variants: method
  dispatch:
    SparseCPU: _nnz_sparse
    SparseCUDA: _nnz_sparse
  requires_tensor: True
  device_guard: False


- func: coalesce(Tensor self) -> Tensor
  use_c10_dispatcher: full
  variants: method
  dispatch:
    SparseCPU: coalesce_sparse_cpu
    SparseCUDA: coalesce_sparse_cuda
  requires_tensor: True


- func: is_coalesced(Tensor self) -> bool
  use_c10_dispatcher: full
  variants: method
  dispatch:
    SparseCPU: is_coalesced_sparse
    SparseCUDA: is_coalesced_sparse
  requires_tensor: True
  device_guard: False
  supports_named_tensor: True


- func: _indices(Tensor(a) self) -> Tensor(a)
  use_c10_dispatcher: unboxed_only
  variants: method
  dispatch:
    SparseCPU: _indices_sparse
    SparseCUDA: _indices_sparse
  requires_tensor: True
  device_guard: False

- func: _values(Tensor(a) self) -> Tensor(a)
  use_c10_dispatcher: unboxed_only
  variants: method
  dispatch:
    SparseCPU: _values_sparse
    SparseCUDA: _values_sparse
  requires_tensor: True
  device_guard: False

# This method doesn't do any check but only directly sets the flag. So it can be
# a bit unsafe. Similar to _indices and _values, this is useful for implementing
# custom sparse operations in Python/C++ extension.
- func: _coalesced_(Tensor(a!) self, bool coalesced) -> Tensor(a!)
  use_c10_dispatcher: unboxed_only
  variants: method
  dispatch:
    SparseCPU: _coalesced_sparse_
    SparseCUDA: _coalesced_sparse_
  requires_tensor: True
  device_guard: False

- func: indices(Tensor(a) self) -> Tensor(a)
  use_c10_dispatcher: unboxed_only
  variants: method
  dispatch:
    SparseCPU: indices_sparse
    SparseCUDA: indices_sparse
  requires_tensor: True
  device_guard: False

- func: values(Tensor(a) self) -> Tensor(a)
  use_c10_dispatcher: unboxed_only
  variants: method
  dispatch:
    SparseCPU: values_sparse
    SparseCUDA: values_sparse
  requires_tensor: True
  device_guard: False


- func: hspmm.out(Tensor mat1, Tensor mat2, *, Tensor(a!) out) -> Tensor(a!)
  dispatch:
    SparseCPU: hspmm_out_sparse_cpu
    SparseCUDA: hspmm_out_sparse_cuda
  requires_tensor: True

- func: hspmm(Tensor mat1, Tensor mat2) -> Tensor
  use_c10_dispatcher: full
  dispatch:
    SparseCPU: hspmm_sparse_cpu
    SparseCUDA: hspmm_sparse_cuda
  requires_tensor: True

- func: copy_sparse_to_sparse_(Tensor(a!) self, Tensor src, bool non_blocking=False) -> Tensor(a!)
  use_c10_dispatcher: unboxed_only
  variants: function
  dispatch:
    SparseCPU: copy_sparse_
    SparseCUDA: copy_sparse_
  requires_tensor: True

- func: unbind.int(Tensor(a) self, int dim=0) -> Tensor(a)[]
  use_c10_dispatcher: unboxed_only
  variants: function, method
  supports_named_tensor: True

- func: unbind.Dimname(Tensor(a) self, Dimname dim) -> Tensor(a)[]
  variants: function, method
  supports_named_tensor: True

- func: to_sparse.sparse_dim(Tensor self, int sparse_dim) -> Tensor
  use_c10_dispatcher: full
  variants: method
  dispatch:
    CPU: dense_to_sparse
    CUDA: dense_to_sparse

- func: to_sparse(Tensor self) -> Tensor
  use_c10_dispatcher: full
  variants: method
  dispatch:
    CPU: dense_to_sparse
    CUDA: dense_to_sparse

- func: to_mkldnn(Tensor self) -> Tensor
  use_c10_dispatcher: full
  variants: method
  dispatch:
    CPU: dense_to_mkldnn

- func: mkldnn_reorder_conv2d_weight(Tensor self, int[2] padding=0, int[2] stride=1, int[2] dilation=1, int groups=1) -> Tensor
  use_c10_dispatcher: unboxed_only
  variants: function
  python_module: nn
  dispatch:
    MkldnnCPU: mkldnn_reorder_conv2d_weight

- func: to_mkldnn_backward(Tensor grad, Tensor input) -> Tensor
  use_c10_dispatcher: full

- func: quantize_per_tensor(Tensor self, float scale, int zero_point, ScalarType dtype) -> Tensor
  variants: function
  dispatch:
    CPU: quantize_per_tensor_cpu

- func: quantize_per_channel(Tensor self, Tensor scales, Tensor zero_points, int axis, ScalarType dtype) -> Tensor
  variants: function
  dispatch:
    CPU: quantize_per_channel_cpu

- func: dequantize(Tensor self) -> Tensor
  use_c10_dispatcher: full
  variants: function, method
  dispatch:
    QuantizedCPU: dequantize_quant

- func: q_scale(Tensor self) -> float
  use_c10_dispatcher: full
  variants: function, method
  dispatch:
    QuantizedCPU: q_scale_quant

- func: q_zero_point(Tensor self) -> int
  use_c10_dispatcher: full
  variants: function, method
  dispatch:
    QuantizedCPU: q_zero_point_quant

- func: q_per_channel_scales(Tensor self) -> Tensor
  use_c10_dispatcher: unboxed_only
  variants: function, method
  dispatch:
    QuantizedCPU: q_per_channel_scales_quant

- func: q_per_channel_zero_points(Tensor self) -> Tensor
  use_c10_dispatcher: unboxed_only
  variants: function, method
  dispatch:
    QuantizedCPU: q_per_channel_zero_points_quant

- func: q_per_channel_axis(Tensor self) -> int
  variants: function, method
  dispatch:
    QuantizedCPU: q_per_channel_axis_quant

- func: int_repr(Tensor self) -> Tensor
  use_c10_dispatcher: full
  variants: function, method
  dispatch:
    QuantizedCPU: int_repr_quant

- func: _make_per_tensor_quantized_tensor(Tensor self, float scale, int zero_point) -> Tensor
  use_c10_dispatcher: full
  dispatch:
    CPU: make_per_tensor_quantized_tensor_cpu

- func: _make_per_channel_quantized_tensor(Tensor self, Tensor scale, Tensor zero_point, int axis) -> Tensor
  use_c10_dispatcher: unboxed_only
  dispatch:
    CPU: make_per_channel_quantized_tensor_cpu

- func: qscheme(Tensor self) -> QScheme
  variants: method
  dispatch:
    QuantizedCPU: qscheme_quant

- func: fake_quantize_per_tensor_affine(Tensor self, float scale, int zero_point, int quant_min, int quant_max) -> Tensor
  use_c10_dispatcher: full
  variants: function
  dispatch:
    CPU: fake_quantize_per_tensor_affine_cpu
    CUDA: fake_quantize_per_tensor_affine_cuda

- func: fake_quantize_per_tensor_affine_backward(Tensor grad, Tensor self, float scale, int zero_point, int quant_min, int quant_max) -> Tensor
  use_c10_dispatcher: full
  variants: function
  dispatch:
    CPU: fake_quantize_per_tensor_affine_backward_cpu
    CUDA: fake_quantize_per_tensor_affine_backward_cuda

- func: fake_quantize_per_channel_affine(Tensor self, Tensor scale, Tensor zero_point, int axis, int quant_min, int quant_max) -> Tensor
  variants: function
  dispatch:
    CPU: fake_quantize_per_channel_affine_cpu
    CUDA: fake_quantize_per_channel_affine_cuda

- func: fake_quantize_per_channel_affine_backward(Tensor grad, Tensor self, Tensor scale, Tensor zero_point, int axis, int quant_min, int quant_max) -> Tensor
  variants: function
  dispatch:
    CPU: fake_quantize_per_channel_affine_backward_cpu
    CUDA: fake_quantize_per_channel_affine_backward_cuda
# to(Device) must not exist because all constructors of Device also works for
# TensorOptions. Otherwise, an ambiguity error is thrown.
# See NOTE [ TensorOptions Constructors ].
- func: to.dtype_layout(Tensor self, *, ScalarType dtype, Layout layout, Device device, bool pin_memory=False, bool non_blocking=False, bool copy=False, MemoryFormat? memory_format=None) -> Tensor
  variants: method
  device_guard: False
  supports_named_tensor: True

- func: to.device(Tensor self, Device device, ScalarType dtype, bool non_blocking=False, bool copy=False, MemoryFormat? memory_format=None) -> Tensor
  variants: method
  device_guard: False
  supports_named_tensor: True

- func: to.dtype(Tensor self, ScalarType dtype, bool non_blocking=False, bool copy=False, MemoryFormat? memory_format=None) -> Tensor
  variants: method
  device_guard: False
  supports_named_tensor: True

- func: to.other(Tensor self, Tensor other, bool non_blocking=False, bool copy=False, MemoryFormat? memory_format=None) -> Tensor
  variants: method
  device_guard: False

- func: meshgrid(Tensor[] tensors) -> Tensor[]
  use_c10_dispatcher: unboxed_only

- func: cartesian_prod(Tensor[] tensors) -> Tensor
  use_c10_dispatcher: unboxed_only
  variants: function

- func: combinations(Tensor self, int r=2, bool with_replacement=False) -> Tensor
  use_c10_dispatcher: full
  variants: function

- func: item(Tensor self) -> Scalar
  use_c10_dispatcher: full
  variants: method
  supports_named_tensor: True

- func: result_type.Tensor(Tensor tensor, Tensor other) -> ScalarType
  variants: function

- func: result_type.Scalar(Tensor tensor, Scalar other) -> ScalarType
  variants: function

- func: result_type.Scalar_Tensor(Scalar scalar, Tensor tensor) -> ScalarType
  variants: function

- func: result_type.Scalar_Scalar(Scalar scalar1, Scalar scalar2) -> ScalarType

- func: can_cast(ScalarType from, ScalarType to) -> bool
  variants: function

- func: promote_types(ScalarType type1, ScalarType type2) -> ScalarType
  variants: function

# NB: Does NOT check precondition that numel == 1
- func: _local_scalar_dense(Tensor self) -> Scalar
  use_c10_dispatcher: full
  dispatch:
    CPU: _local_scalar_dense_cpu
    CUDA: _local_scalar_dense_cuda
  variants: function
  supports_named_tensor: True

# Fused RNN kernels
- func: _thnn_fused_lstm_cell(Tensor input_gates, Tensor hidden_gates, Tensor cx, Tensor? input_bias=None, Tensor? hidden_bias=None) -> (Tensor, Tensor, Tensor)
  dispatch:
    CUDA: _thnn_fused_lstm_cell_cuda

- func: _thnn_fused_lstm_cell_backward(Tensor? grad_hy, Tensor? grad_cy, Tensor cx, Tensor cy, Tensor workspace, bool has_bias) -> (Tensor, Tensor, Tensor, Tensor, Tensor)
  dispatch:
    CUDA: _thnn_fused_lstm_cell_backward_cuda

- func: _thnn_differentiable_lstm_cell_backward(Tensor? grad_hy, Tensor? grad_cy, Tensor input_gates, Tensor hidden_gates, Tensor? input_bias, Tensor? hidden_bias, Tensor cx, Tensor cy) -> (Tensor, Tensor, Tensor, Tensor, Tensor)

- func: _thnn_fused_gru_cell(Tensor input_gates, Tensor hidden_gates, Tensor hx, Tensor? input_bias=None, Tensor? hidden_bias=None) -> (Tensor, Tensor)
  dispatch:
    CUDA: _thnn_fused_gru_cell_cuda

- func: _thnn_fused_gru_cell_backward(Tensor grad_hy, Tensor workspace, bool has_bias) -> (Tensor, Tensor, Tensor, Tensor, Tensor)
  use_c10_dispatcher: unboxed_only
  dispatch:
    CUDA: _thnn_fused_gru_cell_backward_cuda

- func: _thnn_differentiable_gru_cell_backward(Tensor grad_hy, Tensor input_gates, Tensor hidden_gates, Tensor hx, Tensor? input_bias, Tensor? hidden_bias) -> (Tensor, Tensor, Tensor, Tensor, Tensor)

# RNN cells and layers
- func: lstm.input(Tensor input, Tensor[] hx, Tensor[] params, bool has_biases, int num_layers, float dropout, bool train, bool bidirectional, bool batch_first) -> (Tensor, Tensor, Tensor)
  use_c10_dispatcher: unboxed_only

- func: lstm.data(Tensor data, Tensor batch_sizes, Tensor[] hx, Tensor[] params, bool has_biases, int num_layers, float dropout, bool train, bool bidirectional) -> (Tensor, Tensor, Tensor)
  use_c10_dispatcher: unboxed_only

- func: gru.input(Tensor input, Tensor hx, Tensor[] params, bool has_biases, int num_layers, float dropout, bool train, bool bidirectional, bool batch_first) -> (Tensor, Tensor)
  use_c10_dispatcher: unboxed_only

- func: gru.data(Tensor data, Tensor batch_sizes, Tensor hx, Tensor[] params, bool has_biases, int num_layers, float dropout, bool train, bool bidirectional) -> (Tensor, Tensor)
  use_c10_dispatcher: unboxed_only

- func: rnn_tanh.input(Tensor input, Tensor hx, Tensor[] params, bool has_biases, int num_layers, float dropout, bool train, bool bidirectional, bool batch_first) -> (Tensor, Tensor)
  use_c10_dispatcher: unboxed_only

- func: rnn_tanh.data(Tensor data, Tensor batch_sizes, Tensor hx, Tensor[] params, bool has_biases, int num_layers, float dropout, bool train, bool bidirectional) -> (Tensor, Tensor)
  use_c10_dispatcher: unboxed_only

- func: rnn_relu.input(Tensor input, Tensor hx, Tensor[] params, bool has_biases, int num_layers, float dropout, bool train, bool bidirectional, bool batch_first) -> (Tensor, Tensor)
  use_c10_dispatcher: unboxed_only

- func: rnn_relu.data(Tensor data, Tensor batch_sizes, Tensor hx, Tensor[] params, bool has_biases, int num_layers, float dropout, bool train, bool bidirectional) -> (Tensor, Tensor)
  use_c10_dispatcher: unboxed_only

- func: lstm_cell(Tensor input, Tensor[] hx, Tensor w_ih, Tensor w_hh, Tensor? b_ih=None, Tensor? b_hh=None) -> (Tensor, Tensor)

- func: gru_cell(Tensor input, Tensor hx, Tensor w_ih, Tensor w_hh, Tensor? b_ih=None, Tensor? b_hh=None) -> Tensor

- func: rnn_tanh_cell(Tensor input, Tensor hx, Tensor w_ih, Tensor w_hh, Tensor? b_ih=None, Tensor? b_hh=None) -> Tensor

- func: rnn_relu_cell(Tensor input, Tensor hx, Tensor w_ih, Tensor w_hh, Tensor? b_ih=None, Tensor? b_hh=None) -> Tensor

# Quantized RNN layers
- func: quantized_lstm(Tensor input, Tensor[] hx, Tensor[] params, bool has_biases, int num_layers, float dropout, bool train, bool bidirectional, bool batch_first, *, ScalarType? dtype=None, bool use_dynamic=False) -> (Tensor, Tensor, Tensor)

# Quantized GRU layers

- func: quantized_gru.input(Tensor input, Tensor hx, Tensor[] params, bool has_biases, int num_layers, float dropout, bool train, bool bidirectional, bool batch_first) -> (Tensor, Tensor)
  use_c10_dispatcher: unboxed_only

- func: quantized_gru.data(Tensor data, Tensor batch_sizes, Tensor hx, Tensor[] params, bool has_biases, int num_layers, float dropout, bool train, bool bidirectional) -> (Tensor, Tensor)
  use_c10_dispatcher: unboxed_only

# Quantized RNN cells
- func: quantized_lstm_cell(Tensor input, Tensor[] hx, Tensor w_ih, Tensor w_hh, Tensor b_ih, Tensor b_hh, Tensor packed_ih, Tensor packed_hh, Tensor col_offsets_ih, Tensor col_offsets_hh, Scalar scale_ih, Scalar scale_hh, Scalar zero_point_ih, Scalar zero_point_hh) -> (Tensor, Tensor)
  use_c10_dispatcher: unboxed_only

- func: quantized_gru_cell(Tensor input, Tensor hx, Tensor w_ih, Tensor w_hh, Tensor b_ih, Tensor b_hh, Tensor packed_ih, Tensor packed_hh, Tensor col_offsets_ih, Tensor col_offsets_hh, Scalar scale_ih, Scalar scale_hh, Scalar zero_point_ih, Scalar zero_point_hh) -> Tensor
  use_c10_dispatcher: full

- func: quantized_rnn_relu_cell(Tensor input, Tensor hx, Tensor w_ih, Tensor w_hh, Tensor b_ih, Tensor b_hh, Tensor packed_ih, Tensor packed_hh, Tensor col_offsets_ih, Tensor col_offsets_hh, Scalar scale_ih, Scalar scale_hh, Scalar zero_point_ih, Scalar zero_point_hh) -> Tensor
  use_c10_dispatcher: full

- func: quantized_rnn_tanh_cell(Tensor input, Tensor hx, Tensor w_ih, Tensor w_hh, Tensor b_ih, Tensor b_hh, Tensor packed_ih, Tensor packed_hh, Tensor col_offsets_ih, Tensor col_offsets_hh, Scalar scale_ih, Scalar scale_hh, Scalar zero_point_ih, Scalar zero_point_hh) -> Tensor
  use_c10_dispatcher: full

# PackedSequence utilities
- func: _pack_padded_sequence(Tensor input, Tensor lengths, bool batch_first) -> (Tensor, Tensor)
  use_c10_dispatcher: unboxed_only

- func: _pack_padded_sequence_backward(Tensor grad, int[] input_size, Tensor batch_sizes, bool batch_first) -> Tensor
  use_c10_dispatcher: unboxed_only

- func: _pad_packed_sequence(Tensor data, Tensor batch_sizes, bool batch_first, Scalar padding_value, int total_length) -> (Tensor, Tensor)
  use_c10_dispatcher: unboxed_only

# wrappers for legacy TH methods

- func: set_.source_Storage(Tensor(a!) self, Storage source) -> Tensor(a!)
  variants: method
  device_guard: False
  dispatch:
    CPU: legacy::cpu::_th_set_
    CUDA: legacy::cuda::_th_set_

- func: set_.source_Storage_storage_offset(Tensor(a!) self, Storage source, int storage_offset, int[] size, int[] stride=[]) -> Tensor(a!)
  variants: method
  device_guard: False
  dispatch:
    CPU: legacy::cpu::_th_set_
    CUDA: legacy::cuda::_th_set_
    QuantizedCPU: set_storage

- func: set_.source_Tensor(Tensor(a!) self, Tensor source) -> Tensor(a!)
  use_c10_dispatcher: unboxed_only
  variants: method
  device_guard: False
  dispatch:
    CPU: legacy::cpu::_th_set_
    CUDA: legacy::cuda::_th_set_

- func: set_(Tensor(a!) self) -> Tensor(a!)
  use_c10_dispatcher: unboxed_only
  variants: method
  dispatch:
    CPU: legacy::cpu::_th_set_
    CUDA: legacy::cuda::_th_set_

- func: set_quantizer_(Tensor(a!) self, ConstQuantizerPtr quantizer) -> Tensor(a!)
  variants: method
  dispatch:
    QuantizedCPU: set_quantizer_

- func: is_set_to(Tensor self, Tensor tensor) -> bool
  use_c10_dispatcher: full
  variants: method
  device_guard: False
  dispatch:
    CPU: legacy::cpu::_th_is_set_to
    CUDA: legacy::cuda::_th_is_set_to

- func: masked_fill_.Scalar(Tensor(a!) self, Tensor mask, Scalar value) -> Tensor(a!)
  use_c10_dispatcher: unboxed_only
  variants: method
  dispatch:
    CPU: masked_fill__cpu
    CUDA: masked_fill__cuda
  supports_named_tensor: True

- func: masked_fill.Scalar(Tensor self, Tensor mask, Scalar value) -> Tensor
  use_c10_dispatcher: full
  variants: function, method
  supports_named_tensor: True

- func: masked_fill_.Tensor(Tensor(a!) self, Tensor mask, Tensor value) -> Tensor(a!)
  use_c10_dispatcher: unboxed_only
  variants: method
  dispatch:
    CPU: masked_fill__cpu
    CUDA: masked_fill__cuda
  supports_named_tensor: True

- func: masked_fill.Tensor(Tensor self, Tensor mask, Tensor value) -> Tensor
  use_c10_dispatcher: full
  variants: function, method
  supports_named_tensor: True

- func: masked_scatter_(Tensor(a!) self, Tensor mask, Tensor source) -> Tensor(a!)
  use_c10_dispatcher: unboxed_only
  variants: method
  dispatch:
    CPU: masked_scatter__cpu
    CUDA: masked_scatter__cuda

- func: masked_scatter(Tensor self, Tensor mask, Tensor source) -> Tensor
  use_c10_dispatcher: full
  variants: function, method

- func: view(Tensor(a) self, int[] size) -> Tensor(a)
  use_c10_dispatcher: unboxed_only
  variants: method
  device_guard: False
  dispatch:
    CPU: view
    CUDA: view
    MkldnnCPU: mkldnn_view
    QuantizedCPU: view

- func: put_(Tensor(a!) self, Tensor index, Tensor source, bool accumulate=False) -> Tensor(a!)
  use_c10_dispatcher: unboxed_only
  variants: method
  dispatch:
    CPU: legacy::cpu::_th_put_
    CUDA: legacy::cuda::_th_put_

- func: index_add_(Tensor(a!) self, int dim, Tensor index, Tensor source) -> Tensor(a!)
  use_c10_dispatcher: unboxed_only
  variants: method
  dispatch:
    CPU: legacy::cpu::_th_index_add_
    CUDA: legacy::cuda::_th_index_add_

- func: index_add(Tensor self, int dim, Tensor index, Tensor source) -> Tensor
  use_c10_dispatcher: full
  variants: function, method

- func: index_add.dimname(Tensor self, Dimname dim, Tensor index, Tensor source) -> Tensor
  variants: function, method

- func: index_fill_.int_Scalar(Tensor(a!) self, int dim, Tensor index, Scalar value) -> Tensor(a!)
  use_c10_dispatcher: unboxed_only
  variants: method
  supports_named_tensor: True
  dispatch:
    CPU: legacy::cpu::_th_index_fill_
    CUDA: legacy::cuda::_th_index_fill_

- func: index_fill.int_Scalar(Tensor self, int dim, Tensor index, Scalar value) -> Tensor
  use_c10_dispatcher: full
  supports_named_tensor: True
  variants: function, method

- func: index_fill_.int_Tensor(Tensor(a!) self, int dim, Tensor index, Tensor value) -> Tensor(a!)
  use_c10_dispatcher: unboxed_only
  variants: method
  dispatch:
    CPU: legacy::cpu::_th_index_fill_
    CUDA: legacy::cuda::_th_index_fill_
  supports_named_tensor: True

- func: index_fill.int_Tensor(Tensor self, int dim, Tensor index, Tensor value) -> Tensor
  use_c10_dispatcher: full
  variants: function, method
  supports_named_tensor: True

- func: index_fill_.Dimname_Scalar(Tensor(a!) self, Dimname dim, Tensor index, Scalar value) -> Tensor(a!)
  variants: method
  supports_named_tensor: True

- func: index_fill_.Dimname_Tensor(Tensor(a!) self, Dimname dim, Tensor index, Tensor value) -> Tensor(a!)
  variants: method
  supports_named_tensor: True

- func: index_fill.Dimname_Scalar(Tensor self, Dimname dim, Tensor index, Scalar value) -> Tensor
  variants: function, method
  supports_named_tensor: True

- func: index_fill.Dimname_Tensor(Tensor self, Dimname dim, Tensor index, Tensor value) -> Tensor
  variants: function, method
  supports_named_tensor: True

- func: scatter_.src(Tensor(a!) self, int dim, Tensor index, Tensor src) -> Tensor(a!)
  use_c10_dispatcher: unboxed_only
  variants: method
  dispatch:
    CPU: legacy::cpu::_th_scatter_
    CUDA: legacy::cuda::_th_scatter_

- func: scatter.src(Tensor self, int dim, Tensor index, Tensor src) -> Tensor
  use_c10_dispatcher: full
  variants: function, method

- func: scatter_.value(Tensor(a!) self, int dim, Tensor index, Scalar value) -> Tensor(a!)
  use_c10_dispatcher: unboxed_only
  variants: method
  dispatch:
    CPU: legacy::cpu::_th_scatter_
    CUDA: legacy::cuda::_th_scatter_

- func: scatter.value(Tensor self, int dim, Tensor index, Scalar value) -> Tensor
  use_c10_dispatcher: full
  variants: function, method

- func: scatter.dimname_src(Tensor self, Dimname dim, Tensor index, Tensor src) -> Tensor
  variants: function, method

- func: scatter.dimname_value(Tensor self, Dimname dim, Tensor index, Scalar value) -> Tensor
  variants: function, method

- func: scatter_add_(Tensor(a!) self, int dim, Tensor index, Tensor src) -> Tensor(a!)
  use_c10_dispatcher: unboxed_only
  variants: method
  dispatch:
    CPU: legacy::cpu::_th_scatter_add_
    CUDA: legacy::cuda::_th_scatter_add_

- func: scatter_add(Tensor self, int dim, Tensor index, Tensor src) -> Tensor
  use_c10_dispatcher: full
  variants: function, method

- func: scatter_add.dimname(Tensor self, Dimname dim, Tensor index, Tensor src) -> Tensor
  variants: function, method

- func: lt_.Scalar(Tensor(a!) self, Scalar other) -> Tensor(a!)
  use_c10_dispatcher: unboxed_only
  variants: method

- func: lt_.Tensor(Tensor(a!) self, Tensor other) -> Tensor(a!)
  use_c10_dispatcher: unboxed_only
  variants: method

- func: gt_.Scalar(Tensor(a!) self, Scalar other) -> Tensor(a!)
  use_c10_dispatcher: unboxed_only
  variants: method

- func: gt_.Tensor(Tensor(a!) self, Tensor other) -> Tensor(a!)
  use_c10_dispatcher: unboxed_only
  variants: method

- func: le_.Scalar(Tensor(a!) self, Scalar other) -> Tensor(a!)
  use_c10_dispatcher: unboxed_only
  variants: method

- func: le_.Tensor(Tensor(a!) self, Tensor other) -> Tensor(a!)
  use_c10_dispatcher: unboxed_only
  variants: method

- func: ge_.Scalar(Tensor(a!) self, Scalar other) -> Tensor(a!)
  use_c10_dispatcher: unboxed_only
  variants: method

- func: ge_.Tensor(Tensor(a!) self, Tensor other) -> Tensor(a!)
  use_c10_dispatcher: unboxed_only
  variants: method

- func: eq_.Scalar(Tensor(a!) self, Scalar other) -> Tensor(a!)
  use_c10_dispatcher: unboxed_only
  variants: method

- func: eq_.Tensor(Tensor(a!) self, Tensor other) -> Tensor(a!)
  use_c10_dispatcher: unboxed_only
  variants: method

- func: ne_.Scalar(Tensor(a!) self, Scalar other) -> Tensor(a!)
  use_c10_dispatcher: unboxed_only
  variants: method

- func: ne_.Tensor(Tensor(a!) self, Tensor other) -> Tensor(a!)
  use_c10_dispatcher: unboxed_only
  variants: method

- func: __and__.Scalar(Tensor self, Scalar other) -> Tensor
  use_c10_dispatcher: full
  variants: method, function
  dispatch:
    CPU: legacy::cpu::_th_and
    CUDA: legacy::cuda::_th_and

- func: __and__.Tensor(Tensor self, Tensor other) -> Tensor
  use_c10_dispatcher: full
  variants: method, function
  dispatch:
    CPU: legacy::cpu::_th_and
    CUDA: legacy::cuda::_th_and

- func: __iand__.Scalar(Tensor(a!) self, Scalar other) -> Tensor(a!)
  use_c10_dispatcher: unboxed_only
  variants: method
  dispatch:
    CPU: legacy::cpu::_th_iand_
    CUDA: legacy::cuda::_th_iand_

- func: __iand__.Tensor(Tensor(a!) self, Tensor other) -> Tensor(a!)
  use_c10_dispatcher: unboxed_only
  variants: method
  dispatch:
    CPU: legacy::cpu::_th_iand_
    CUDA: legacy::cuda::_th_iand_

- func: __or__.Scalar(Tensor self, Scalar other) -> Tensor
  use_c10_dispatcher: full
  variants: method, function
  dispatch:
    CPU: legacy::cpu::_th_or
    CUDA: legacy::cuda::_th_or

- func: __or__.Tensor(Tensor self, Tensor other) -> Tensor
  use_c10_dispatcher: full
  variants: method, function
  dispatch:
    CPU: legacy::cpu::_th_or
    CUDA: legacy::cuda::_th_or

- func: __ior__.Scalar(Tensor(a!) self, Scalar other) -> Tensor(a!)
  use_c10_dispatcher: unboxed_only
  variants: method
  dispatch:
    CPU: legacy::cpu::_th_ior_
    CUDA: legacy::cuda::_th_ior_

- func: __ior__.Tensor(Tensor(a!) self, Tensor other) -> Tensor(a!)
  use_c10_dispatcher: unboxed_only
  variants: method
  dispatch:
    CPU: legacy::cpu::_th_ior_
    CUDA: legacy::cuda::_th_ior_

- func: __xor__.Scalar(Tensor self, Scalar other) -> Tensor
  use_c10_dispatcher: full
  variants: method, function
  dispatch:
    CPU: legacy::cpu::_th_xor
    CUDA: legacy::cuda::_th_xor

- func: __xor__.Tensor(Tensor self, Tensor other) -> Tensor
  use_c10_dispatcher: full
  variants: method, function
  dispatch:
    CPU: legacy::cpu::_th_xor
    CUDA: legacy::cuda::_th_xor

- func: __ixor__.Scalar(Tensor(a!) self, Scalar other) -> Tensor(a!)
  use_c10_dispatcher: unboxed_only
  variants: method
  dispatch:
    CPU: legacy::cpu::_th_ixor_
    CUDA: legacy::cuda::_th_ixor_

- func: __ixor__.Tensor(Tensor(a!) self, Tensor other) -> Tensor(a!)
  use_c10_dispatcher: unboxed_only
  variants: method
  dispatch:
    CPU: legacy::cpu::_th_ixor_
    CUDA: legacy::cuda::_th_ixor_

- func: __lshift__.Scalar(Tensor self, Scalar other) -> Tensor
  use_c10_dispatcher: full
  variants: method, function
  dispatch:
    CPU: legacy::cpu::_th_lshift
    CUDA: legacy::cuda::_th_lshift

- func: __lshift__.Tensor(Tensor self, Tensor other) -> Tensor
  use_c10_dispatcher: full
  variants: method, function
  dispatch:
    CPU: legacy::cpu::_th_lshift
    CUDA: legacy::cuda::_th_lshift

- func: __ilshift__.Scalar(Tensor(a!) self, Scalar other) -> Tensor(a!)
  use_c10_dispatcher: unboxed_only
  variants: method
  dispatch:
    CPU: legacy::cpu::_th_ilshift_
    CUDA: legacy::cuda::_th_ilshift_

- func: __ilshift__.Tensor(Tensor(a!) self, Tensor other) -> Tensor(a!)
  use_c10_dispatcher: unboxed_only
  variants: method
  dispatch:
    CPU: legacy::cpu::_th_ilshift_
    CUDA: legacy::cuda::_th_ilshift_

- func: __rshift__.Scalar(Tensor self, Scalar other) -> Tensor
  use_c10_dispatcher: full
  variants: method, function
  dispatch:
    CPU: legacy::cpu::_th_rshift
    CUDA: legacy::cuda::_th_rshift

- func: __rshift__.Tensor(Tensor self, Tensor other) -> Tensor
  use_c10_dispatcher: full
  variants: method, function
  dispatch:
    CPU: legacy::cpu::_th_rshift
    CUDA: legacy::cuda::_th_rshift

- func: __irshift__.Scalar(Tensor(a!) self, Scalar other) -> Tensor(a!)
  use_c10_dispatcher: unboxed_only
  variants: method
  dispatch:
    CPU: legacy::cpu::_th_irshift_
    CUDA: legacy::cuda::_th_irshift_

- func: __irshift__.Tensor(Tensor(a!) self, Tensor other) -> Tensor(a!)
  use_c10_dispatcher: unboxed_only
  variants: method
  dispatch:
    CPU: legacy::cpu::_th_irshift_
    CUDA: legacy::cuda::_th_irshift_

- func: lgamma_(Tensor(a!) self) -> Tensor(a!)
  use_c10_dispatcher: unboxed_only
  supports_named_tensor: True
  variants: method
  dispatch:
    CPU: _lgamma__cpu
    CUDA: _lgamma__cuda

- func: atan2_(Tensor(a!) self, Tensor other) -> Tensor(a!)
  use_c10_dispatcher: unboxed_only
  supports_named_tensor: True
  variants: method

- func: tril_(Tensor(a!) self, int diagonal=0) -> Tensor(a!)
  use_c10_dispatcher: unboxed_only
  variants: method
  dispatch:
    CPU: tril_cpu_
    CUDA: tril_cuda_

- func: triu_(Tensor(a!) self, int diagonal=0) -> Tensor(a!)
  use_c10_dispatcher: unboxed_only
  variants: method
  dispatch:
    CPU: triu_cpu_
    CUDA: triu_cuda_

- func: digamma_(Tensor(a!) self) -> Tensor(a!)
  use_c10_dispatcher: unboxed_only
  supports_named_tensor: True
  variants: method

- func: polygamma_(Tensor(a!) self, int n) -> Tensor(a!)
  use_c10_dispatcher: unboxed_only
  supports_named_tensor: True
  variants: method

- func: renorm_(Tensor(a!) self, Scalar p, int dim, Scalar maxnorm) -> Tensor(a!)
  use_c10_dispatcher: unboxed_only
  variants: method
  dispatch:
    CPU: legacy::cpu::_th_renorm_
    CUDA: legacy::cuda::_th_renorm_

- func: pow_.Scalar(Tensor(a!) self, Scalar exponent) -> Tensor(a!)
  use_c10_dispatcher: unboxed_only
  supports_named_tensor: True
  variants: method
  dispatch:
    CPU: pow_
    CUDA: pow_

- func: pow_.Tensor(Tensor(a!) self, Tensor exponent) -> Tensor(a!)
  use_c10_dispatcher: unboxed_only
  supports_named_tensor: True
  variants: method
  dispatch:
    CPU: pow_
    CUDA: pow_

- func: lerp_.Scalar(Tensor(a!) self, Tensor end, Scalar weight) -> Tensor(a!)
  use_c10_dispatcher: unboxed_only
  variants: method
  dispatch:
    CPU: lerp_cpu_scalar_
    CUDA: lerp_cuda_scalar_

- func: lerp_.Tensor(Tensor(a!) self, Tensor end, Tensor weight) -> Tensor(a!)
  use_c10_dispatcher: unboxed_only
  variants: method
  dispatch:
    CPU: lerp_cpu_tensor_
    CUDA: lerp_cuda_tensor_

- func: fmod_.Scalar(Tensor(a!) self, Scalar other) -> Tensor(a!)
  use_c10_dispatcher: unboxed_only
  variants: method
  dispatch:
    CPU: legacy::cpu::_th_fmod_
    CUDA: legacy::cuda::_th_fmod_

- func: fmod_.Tensor(Tensor(a!) self, Tensor other) -> Tensor(a!)
  use_c10_dispatcher: unboxed_only
  variants: method
  dispatch:
    CPU: legacy::cpu::_th_fmod_
    CUDA: legacy::cuda::_th_fmod_

- func: remainder_.Scalar(Tensor(a!) self, Scalar other) -> Tensor(a!)
  use_c10_dispatcher: unboxed_only
  variants: method
  dispatch:
    CPU: legacy::cpu::_th_remainder_
    CUDA: legacy::cuda::_th_remainder_

- func: remainder_.Tensor(Tensor(a!) self, Tensor other) -> Tensor(a!)
  use_c10_dispatcher: unboxed_only
  variants: method
  dispatch:
    CPU: legacy::cpu::_th_remainder_
    CUDA: legacy::cuda::_th_remainder_

- func: addbmm_(Tensor(a!) self, Tensor batch1, Tensor batch2, *, Scalar beta=1, Scalar alpha=1) -> Tensor(a!)
  use_c10_dispatcher: unboxed_only
  variants: method
  dispatch:
    CPU: legacy::cpu::_th_addbmm_
    CUDA: legacy::cuda::_th_addbmm_

- func: addbmm.out(Tensor self, Tensor batch1, Tensor batch2, *, Scalar beta=1, Scalar alpha=1, Tensor(a!) out) -> Tensor(a!)
  dispatch:
    CPU: legacy::cpu::_th_addbmm_out
    CUDA: legacy::cuda::_th_addbmm_out

- func: addbmm(Tensor self, Tensor batch1, Tensor batch2, *, Scalar beta=1, Scalar alpha=1) -> Tensor
  use_c10_dispatcher: full
  variants: method, function
  dispatch:
    CPU: legacy::cpu::_th_addbmm
    CUDA: legacy::cuda::_th_addbmm

- func: addcdiv_(Tensor(a!) self, Tensor tensor1, Tensor tensor2, *, Scalar value=1) -> Tensor(a!)
  use_c10_dispatcher: unboxed_only
  variants: method

- func: random_.from(Tensor(a!) self, int from, int to, *, Generator? generator=None) -> Tensor(a!)
  use_c10_dispatcher: 'unboxed_only'
  variants: method
  dispatch:
    CPU: legacy::cpu::_th_random_
    CUDA: clamped_random_cuda_
  supports_named_tensor: True

- func: random_.to(Tensor(a!) self, int to, *, Generator? generator=None) -> Tensor(a!)
  use_c10_dispatcher: 'unboxed_only'
  variants: method
  dispatch:
    CPU: legacy::cpu::_th_random_
    CUDA: capped_random_cuda_
  supports_named_tensor: True

- func: random_(Tensor(a!) self, *, Generator? generator=None) -> Tensor(a!)
  use_c10_dispatcher: 'unboxed_only'
  variants: method
  dispatch:
    CPU: legacy::cpu::_th_random_
    CUDA: random_cuda_
  supports_named_tensor: True

- func: uniform_(Tensor(a!) self, float from=0, float to=1, *, Generator? generator=None) -> Tensor(a!)
  use_c10_dispatcher: 'unboxed_only'
  variants: method
  dispatch:
    CPU: legacy::cpu::_th_uniform_
    CUDA: uniform_cuda_
  supports_named_tensor: True

- func: normal_(Tensor(a!) self, float mean=0, float std=1, *, Generator? generator=None) -> Tensor(a!)
  use_c10_dispatcher: 'unboxed_only'
  variants: method
  dispatch:
    CPU: legacy::cpu::_th_normal_
    CUDA: normal_cuda_
  supports_named_tensor: True

- func: cauchy_(Tensor(a!) self, float median=0, float sigma=1, *, Generator? generator=None) -> Tensor(a!)
  use_c10_dispatcher: 'unboxed_only'
  variants: method
  dispatch:
    CPU: legacy::cpu::_th_cauchy_
    CUDA: cauchy_cuda_
  supports_named_tensor: True

- func: log_normal_(Tensor(a!) self, float mean=1, float std=2, *, Generator? generator=None) -> Tensor(a!)
  use_c10_dispatcher: 'unboxed_only'
  variants: method
  dispatch:
    CPU: legacy::cpu::_th_log_normal_
    CUDA: log_normal_cuda_
  supports_named_tensor: True

- func: exponential_(Tensor(a!) self, float lambd=1, *, Generator? generator=None) -> Tensor(a!)
  use_c10_dispatcher: 'unboxed_only'
  variants: method
  dispatch:
    CPU: legacy::cpu::_th_exponential_
    CUDA: exponential_cuda_
  supports_named_tensor: True

- func: geometric_(Tensor(a!) self, float p, *, Generator? generator=None) -> Tensor(a!)
  use_c10_dispatcher: 'unboxed_only'
  variants: method
  dispatch:
    CPU: legacy::cpu::_th_geometric_
    CUDA: geometric_cuda_
  supports_named_tensor: True

# wrappers for TH functions

- func: diag.out(Tensor self, int diagonal=0, *, Tensor(a!) out) -> Tensor(a!)
  dispatch:
    CPU: legacy::cpu::_th_diag_out
    CUDA: legacy::cuda::_th_diag_out

- func: diag(Tensor self, int diagonal=0) -> Tensor
  use_c10_dispatcher: full
  variants: method, function
  dispatch:
    CPU: legacy::cpu::_th_diag
    CUDA: legacy::cuda::_th_diag

- func: cross.out(Tensor self, Tensor other, int? dim=None, *, Tensor(a!) out) -> Tensor(a!)

- func: cross(Tensor self, Tensor other, int? dim=None) -> Tensor
  use_c10_dispatcher: full
  variants: method, function

- func: triu.out(Tensor self, int diagonal=0, *, Tensor(a!) out) -> Tensor(a!)
  dispatch:
    CPU: triu_cpu_out
    CUDA: triu_cuda_out

- func: triu(Tensor self, int diagonal=0) -> Tensor
  use_c10_dispatcher: full
  variants: method, function

- func: tril.out(Tensor self, int diagonal=0, *, Tensor(a!) out) -> Tensor(a!)
  dispatch:
    CPU: tril_cpu_out
    CUDA: tril_cuda_out

- func: tril(Tensor self, int diagonal=0) -> Tensor
  use_c10_dispatcher: full
  variants: method, function

- func: tril_indices(int row, int col, int offset=0, *, ScalarType? dtype=long, Layout? layout=None, Device? device=None, bool? pin_memory=None) -> Tensor
  dispatch:
    CPU: tril_indices_cpu
    CUDA: tril_indices_cuda

- func: triu_indices(int row, int col, int offset=0, *, ScalarType? dtype=long, Layout? layout=None, Device? device=None, bool? pin_memory=None) -> Tensor
  dispatch:
    CPU: triu_indices_cpu
    CUDA: triu_indices_cuda

- func: trace(Tensor self) -> Tensor
  use_c10_dispatcher: full
  variants: method, function
  dispatch:
    CPU: legacy::cpu::_th_trace
    CUDA: legacy::cuda::_th_trace

- func: ne.Scalar_out(Tensor self, Scalar other, *, Tensor(a!) out) -> Tensor(a!)
  supports_named_tensor: True
  dispatch:
    CPU: ne_out
    CUDA: ne_out
    QuantizedCPU: ne_out_quantized_cpu

- func: ne.Scalar(Tensor self, Scalar other) -> Tensor
  supports_named_tensor: True
  use_c10_dispatcher: full
  variants: method, function
  dispatch:
    CPU: ne
    CUDA: ne
    QuantizedCPU: ne_quantized_cpu

- func: ne.Tensor_out(Tensor self, Tensor other, *, Tensor(a!) out) -> Tensor(a!)
  supports_named_tensor: True
  dispatch:
    CPU: ne_out
    CUDA: ne_out
    QuantizedCPU: ne_out_quantized_cpu

- func: ne.Tensor(Tensor self, Tensor other) -> Tensor
  supports_named_tensor: True
  use_c10_dispatcher: full
  variants: method, function
  dispatch:
    CPU: ne
    CUDA: ne
    QuantizedCPU: ne_quantized_cpu

- func: eq.Scalar_out(Tensor self, Scalar other, *, Tensor(a!) out) -> Tensor(a!)
  supports_named_tensor: True
  dispatch:
    CPU: eq_out
    CUDA: eq_out
    QuantizedCPU: eq_out_quantized_cpu

- func: eq.Scalar(Tensor self, Scalar other) -> Tensor
  supports_named_tensor: True
  use_c10_dispatcher: full
  variants: method, function
  dispatch:
    CPU: eq
    CUDA: eq
    QuantizedCPU: eq_quantized_cpu

- func: eq.Tensor_out(Tensor self, Tensor other, *, Tensor(a!) out) -> Tensor(a!)
  supports_named_tensor: True
  dispatch:
    CPU: eq_out
    CUDA: eq_out
    QuantizedCPU: eq_out_quantized_cpu

- func: eq.Tensor(Tensor self, Tensor other) -> Tensor
  supports_named_tensor: True
  use_c10_dispatcher: full
  variants: method, function
  dispatch:
    CPU: eq
    CUDA: eq
    QuantizedCPU: eq_quantized_cpu

- func: ge.Scalar_out(Tensor self, Scalar other, *, Tensor(a!) out) -> Tensor(a!)
  supports_named_tensor: True
  dispatch:
    CPU: ge_out
    CUDA: ge_out
    QuantizedCPU: ge_out_quantized_cpu

- func: ge.Scalar(Tensor self, Scalar other) -> Tensor
  supports_named_tensor: True
  use_c10_dispatcher: full
  variants: method, function
  dispatch:
    CPU: ge
    CUDA: ge
    QuantizedCPU: ge_quantized_cpu

- func: ge.Tensor_out(Tensor self, Tensor other, *, Tensor(a!) out) -> Tensor(a!)
  supports_named_tensor: True
  dispatch:
    CPU: ge_out
    CUDA: ge_out
    QuantizedCPU: ge_out_quantized_cpu

- func: ge.Tensor(Tensor self, Tensor other) -> Tensor
  supports_named_tensor: True
  use_c10_dispatcher: full
  variants: method, function
  dispatch:
    CPU: ge
    CUDA: ge
    QuantizedCPU: ge_quantized_cpu

- func: le.Scalar_out(Tensor self, Scalar other, *, Tensor(a!) out) -> Tensor(a!)
  supports_named_tensor: True
  dispatch:
    CPU: le_out
    CUDA: le_out
    QuantizedCPU: le_out_quantized_cpu

- func: le.Scalar(Tensor self, Scalar other) -> Tensor
  supports_named_tensor: True
  use_c10_dispatcher: full
  variants: method, function
  dispatch:
    CPU: le
    CUDA: le
    QuantizedCPU: le_quantized_cpu

- func: le.Tensor_out(Tensor self, Tensor other, *, Tensor(a!) out) -> Tensor(a!)
  supports_named_tensor: True
  dispatch:
    CPU: le_out
    CUDA: le_out
    QuantizedCPU: le_out_quantized_cpu

- func: le.Tensor(Tensor self, Tensor other) -> Tensor
  supports_named_tensor: True
  use_c10_dispatcher: full
  variants: method, function
  dispatch:
    CPU: le
    CUDA: le
    QuantizedCPU: le_quantized_cpu

- func: gt.Scalar_out(Tensor self, Scalar other, *, Tensor(a!) out) -> Tensor(a!)
  supports_named_tensor: True
  dispatch:
    CPU: gt_out
    CUDA: gt_out
    QuantizedCPU: gt_out_quantized_cpu

- func: gt.Scalar(Tensor self, Scalar other) -> Tensor
  supports_named_tensor: True
  use_c10_dispatcher: full
  variants: method, function
  dispatch:
    CPU: gt
    CUDA: gt
    QuantizedCPU: gt_quantized_cpu

- func: gt.Tensor_out(Tensor self, Tensor other, *, Tensor(a!) out) -> Tensor(a!)
  supports_named_tensor: True
  dispatch:
    CPU: gt_out
    CUDA: gt_out
    QuantizedCPU: gt_out_quantized_cpu

- func: gt.Tensor(Tensor self, Tensor other) -> Tensor
  supports_named_tensor: True
  use_c10_dispatcher: full
  variants: method, function
  dispatch:
    CPU: gt
    CUDA: gt
    QuantizedCPU: gt_quantized_cpu

- func: lt.Scalar_out(Tensor self, Scalar other, *, Tensor(a!) out) -> Tensor(a!)
  supports_named_tensor: True
  dispatch:
    CPU: lt_out
    CUDA: lt_out
    QuantizedCPU: lt_out_quantized_cpu

- func: lt.Scalar(Tensor self, Scalar other) -> Tensor
  supports_named_tensor: True
  use_c10_dispatcher: full
  variants: method, function
  dispatch:
    CPU: lt
    CUDA: lt
    QuantizedCPU: lt_quantized_cpu

- func: lt.Tensor_out(Tensor self, Tensor other, *, Tensor(a!) out) -> Tensor(a!)
  supports_named_tensor: True
  dispatch:
    CPU: lt_out
    CUDA: lt_out
    QuantizedCPU: lt_out_quantized_cpu

- func: lt.Tensor(Tensor self, Tensor other) -> Tensor
  supports_named_tensor: True
  use_c10_dispatcher: full
  variants: method, function
  dispatch:
    CPU: lt
    CUDA: lt
    QuantizedCPU: lt_quantized_cpu

- func: take.out(Tensor self, Tensor index, *, Tensor(a!) out) -> Tensor(a!)
  dispatch:
    CPU: legacy::cpu::_th_take_out
    CUDA: legacy::cuda::_th_take_out

- func: take(Tensor self, Tensor index) -> Tensor
  use_c10_dispatcher: full
  variants: method, function
  dispatch:
    CPU: legacy::cpu::_th_take
    CUDA: legacy::cuda::_th_take

- func: index_select.out(Tensor self, int dim, Tensor index, *, Tensor(a!) out) -> Tensor(a!)
  dispatch:
    CPU: legacy::cpu::_th_index_select_out
    CUDA: legacy::cuda::_th_index_select_out

- func: index_select(Tensor self, int dim, Tensor index) -> Tensor
  use_c10_dispatcher: full
  variants: method, function
  dispatch:
    CPU: legacy::cpu::_th_index_select
    CUDA: legacy::cuda::_th_index_select
    SparseCPU: index_select_sparse
    SparseCUDA: index_select_sparse

- func: index_select.dimname_out(Tensor self, Dimname dim, Tensor index, *, Tensor(a!) out) -> Tensor(a!)

- func: index_select.dimname(Tensor self, Dimname dim, Tensor index) -> Tensor
  variants: method, function

- func: masked_select.out(Tensor self, Tensor mask, *, Tensor(a!) out) -> Tensor(a!)
  dispatch:
    CPU: masked_select_out_cpu
    CUDA: masked_select_out_cuda
  supports_named_tensor: True

- func: masked_select(Tensor self, Tensor mask) -> Tensor
  use_c10_dispatcher: full
  variants: method, function
  dispatch:
    CPU: masked_select_cpu
    CUDA: masked_select_cuda
  supports_named_tensor: True

- func: nonzero.out(Tensor self, *, Tensor(a!) out) -> Tensor(a!)
  dispatch:
    CPU: legacy::cpu::_th_nonzero_out
    CUDA: legacy::cuda::_th_nonzero_out

- func: nonzero(Tensor self) -> Tensor
  use_c10_dispatcher: full
  variants: method, function
  dispatch:
    CPU: legacy::cpu::_th_nonzero
    CUDA: legacy::cuda::_th_nonzero

- func: nonzero_numpy(Tensor self) -> Tensor[]
  use_c10_dispatcher: unboxed_only
  variants: method, function

- func: gather.out(Tensor self, int dim, Tensor index, *, bool sparse_grad=False, Tensor(a!) out) -> Tensor(a!)
  dispatch:
    CPU: gather_out_cpu
    CUDA: gather_out_cuda

- func: gather(Tensor self, int dim, Tensor index, *, bool sparse_grad=False) -> Tensor
  use_c10_dispatcher: full
  variants: method, function
  dispatch:
    CPU: gather_cpu
    CUDA: gather_cuda

- func: gather.dimname_out(Tensor self, Dimname dim, Tensor index, *, bool sparse_grad=False, Tensor(a!) out) -> Tensor(a!)

- func: gather.dimname(Tensor self, Dimname dim, Tensor index, *, bool sparse_grad=False) -> Tensor
  variants: method, function

- func: _gather_sparse_backward(Tensor self, int dim, Tensor index, Tensor grad) -> Tensor
  use_c10_dispatcher: full

- func: addcmul.out(Tensor self, Tensor tensor1, Tensor tensor2, *, Scalar value=1, Tensor(a!) out) -> Tensor(a!)

- func: addcmul(Tensor self, Tensor tensor1, Tensor tensor2, *, Scalar value=1) -> Tensor
  use_c10_dispatcher: full
  variants: method, function

- func: addcmul_(Tensor(a!) self, Tensor tensor1, Tensor tensor2, *, Scalar value=1) -> Tensor(a!)
  use_c10_dispatcher: unboxed_only
  variants: method

- func: addcdiv.out(Tensor self, Tensor tensor1, Tensor tensor2, *, Scalar value=1, Tensor(a!) out) -> Tensor(a!)

- func: addcdiv(Tensor self, Tensor tensor1, Tensor tensor2, *, Scalar value=1) -> Tensor
  use_c10_dispatcher: full
  variants: method, function

- func: lstsq.X(Tensor self, Tensor A, *, Tensor(a!) X, Tensor(b!) qr) -> (Tensor(a!) solution, Tensor(b!) QR)
  dispatch:
    CPU: legacy::cpu::_th_gels_out
    CUDA: legacy::cuda::_th_gels_out

- func: lstsq(Tensor self, Tensor A) -> (Tensor solution, Tensor QR)
  use_c10_dispatcher: unboxed_only
  variants: method, function
  dispatch:
    CPU: legacy::cpu::_th_gels
    CUDA: legacy::cuda::_th_gels

- func: triangular_solve.X(Tensor self, Tensor A, bool upper=True, bool transpose=False, bool unitriangular=False, *, Tensor(a!) X, Tensor(b!) M) -> (Tensor(a!) solution, Tensor(b!) cloned_coefficient)

- func: triangular_solve(Tensor self, Tensor A, bool upper=True, bool transpose=False, bool unitriangular=False) -> (Tensor solution, Tensor cloned_coefficient)
  use_c10_dispatcher: unboxed_only
  variants: method, function

- func: _triangular_solve_helper(Tensor self, Tensor A, bool upper, bool transpose, bool unitriangular) -> (Tensor, Tensor)
  use_c10_dispatcher: unboxed_only
  variants: function
  dispatch:
    CPU: _triangular_solve_helper_cpu
    CUDA: _triangular_solve_helper_cuda

- func: symeig.e(Tensor self, bool eigenvectors=False, bool upper=True, *, Tensor(a!) e, Tensor(b!) V) -> (Tensor(a!) eigenvalues, Tensor(b!) eigenvectors)

- func: symeig(Tensor self, bool eigenvectors=False, bool upper=True) -> (Tensor eigenvalues, Tensor eigenvectors)
  use_c10_dispatcher: unboxed_only
  variants: method, function

- func: _symeig_helper(Tensor self, bool eigenvectors, bool upper) -> (Tensor, Tensor)
  use_c10_dispatcher: unboxed_only
  variants: function
  dispatch:
    CPU: _symeig_helper_cpu
    CUDA: _symeig_helper_cuda

- func: eig.e(Tensor self, bool eigenvectors=False, *, Tensor(a!) e, Tensor(b!) v) -> (Tensor(a!) eigenvalues, Tensor(b!) eigenvectors)
  dispatch:
    CPU: legacy::cpu::_th_eig_out
    CUDA: legacy::cuda::_th_eig_out

- func: eig(Tensor self, bool eigenvectors=False) -> (Tensor eigenvalues, Tensor eigenvectors)
  use_c10_dispatcher: unboxed_only
  variants: method, function
  dispatch:
    CPU: legacy::cpu::_th_eig
    CUDA: legacy::cuda::_th_eig

- func: svd.U(Tensor self, bool some=True, bool compute_uv=True, *, Tensor(a!) U, Tensor(b!) S, Tensor(c!) V) -> (Tensor(a!) U, Tensor(b!) S, Tensor(c!) V)

- func: svd(Tensor self, bool some=True, bool compute_uv=True) -> (Tensor U, Tensor S, Tensor V)
  use_c10_dispatcher: unboxed_only
  variants: method, function

- func: _svd_helper(Tensor self, bool some, bool compute_uv) -> (Tensor, Tensor, Tensor)
  use_c10_dispatcher: unboxed_only
  variants: function
  dispatch:
    CPU: _svd_helper_cpu
    CUDA: _svd_helper_cuda

- func: cholesky.out(Tensor self, bool upper=False, *, Tensor(a!) out) -> Tensor(a!)

- func: cholesky(Tensor self, bool upper=False) -> Tensor
  use_c10_dispatcher: full
  variants: method, function

- func: _cholesky_helper(Tensor self, bool upper) -> Tensor
  use_c10_dispatcher: full
  variants: function
  dispatch:
    CPU: _cholesky_helper_cpu
    CUDA: _cholesky_helper_cuda

- func: cholesky_solve.out(Tensor self, Tensor input2, bool upper=False, *, Tensor(a!) out) -> Tensor(a!)

- func: cholesky_solve(Tensor self, Tensor input2, bool upper=False) -> Tensor
  use_c10_dispatcher: full
  variants: method, function

- func: _cholesky_solve_helper(Tensor self, Tensor A, bool upper) -> Tensor
  use_c10_dispatcher: full
  variants: function
  dispatch:
    CPU: _cholesky_solve_helper_cpu
    CUDA: _cholesky_solve_helper_cuda

- func: solve(Tensor self, Tensor A) -> (Tensor solution, Tensor LU)
  use_c10_dispatcher: unboxed_only
  variants: function, method

- func: solve.solution(Tensor self, Tensor A, *, Tensor(a!) solution, Tensor(b!) lu) -> (Tensor(a!) solution, Tensor(b!) LU)

- func: _solve_helper(Tensor self, Tensor A) -> (Tensor, Tensor)
  use_c10_dispatcher: unboxed_only
  variants: function
  dispatch:
    CPU: _solve_helper_cpu
    CUDA: _solve_helper_cuda

- func: cholesky_inverse.out(Tensor self, bool upper=False, *, Tensor(a!) out) -> Tensor(a!)
  dispatch:
    CPU: legacy::cpu::_th_potri_out
    CUDA: legacy::cuda::_th_potri_out

- func: cholesky_inverse(Tensor self, bool upper=False) -> Tensor
  use_c10_dispatcher: full
  variants: method, function
  dispatch:
    CPU: legacy::cpu::_th_potri
    CUDA: legacy::cuda::_th_potri

- func: qr.Q(Tensor self, bool some=True, *, Tensor(a!) Q, Tensor(b!) R) -> (Tensor(a!) Q, Tensor(b!) R)

- func: qr(Tensor self, bool some=True) -> (Tensor Q, Tensor R)
  use_c10_dispatcher: unboxed_only
  variants: method, function

- func: _qr_helper(Tensor self, bool some) -> (Tensor, Tensor)
  use_c10_dispatcher: unboxed_only
  variants: function
  dispatch:
    CPU: _qr_helper_cpu
    CUDA: _qr_helper_cuda

- func: geqrf.a(Tensor self, *, Tensor(a!) a, Tensor(b!) tau) -> (Tensor(a!) a, Tensor(b!) tau)
  dispatch:
    CPU: legacy::cpu::_th_geqrf_out
    CUDA: legacy::cuda::_th_geqrf_out

- func: geqrf(Tensor self) -> (Tensor a, Tensor tau)
  use_c10_dispatcher: unboxed_only
  variants: method, function
  dispatch:
    CPU: legacy::cpu::_th_geqrf
    CUDA: legacy::cuda::_th_geqrf

- func: orgqr.out(Tensor self, Tensor input2, *, Tensor(a!) out) -> Tensor(a!)
  dispatch:
    CPU: legacy::cpu::_th_orgqr_out

- func: orgqr(Tensor self, Tensor input2) -> Tensor
  use_c10_dispatcher: full
  variants: method, function
  dispatch:
    CPU: legacy::cpu::_th_orgqr

- func: ormqr.out(Tensor self, Tensor input2, Tensor input3, bool left=True, bool transpose=False, *, Tensor(a!) out) -> Tensor(a!)
  dispatch:
    CPU: legacy::cpu::_th_ormqr_out

- func: ormqr(Tensor self, Tensor input2, Tensor input3, bool left=True, bool transpose=False) -> Tensor
  use_c10_dispatcher: full
  variants: method, function
  dispatch:
    CPU: legacy::cpu::_th_ormqr

- func: _lu_with_info(Tensor self, bool pivot=True, bool check_errors=True) -> (Tensor, Tensor, Tensor)
  use_c10_dispatcher: unboxed_only
  variants: function
  dispatch:
    CPU: _lu_with_info_cpu
    CUDA: _lu_with_info_cuda

- func: lu_solve.out(Tensor self, Tensor LU_data, Tensor LU_pivots, *, Tensor(a!) out) -> Tensor(a!)

- func: lu_solve(Tensor self, Tensor LU_data, Tensor LU_pivots) -> Tensor
  use_c10_dispatcher: full
  variants: method, function

- func: _lu_solve_helper(Tensor self, Tensor LU_data, Tensor LU_pivots) -> Tensor
  use_c10_dispatcher: full
  variants: function
  dispatch:
    CPU: _lu_solve_helper_cpu
    CUDA: _lu_solve_helper_cuda

# TODO: remove dispatch section when porting TH CUDA to ATen
- func: multinomial.out(Tensor self, int num_samples, bool replacement=False, *, Generator? generator=None, Tensor(a!) out) -> Tensor(a!)
  dispatch:
    CPU: multinomial_out
    CUDA: multinomial_out

- func: multinomial(Tensor self, int num_samples, bool replacement=False, *, Generator? generator=None) -> Tensor
  use_c10_dispatcher: 'unboxed_only'
  variants: method, function
  dispatch:
    CPU: multinomial
    CUDA: multinomial

- func: _multinomial_alias_setup(Tensor probs) -> (Tensor, Tensor)
  use_c10_dispatcher: unboxed_only
  variants: function
  dispatch:
    CPU: legacy::cpu::_th_multinomial_alias_setup
    CUDA: legacy::cuda::_th_multinomial_alias_setup

- func: _multinomial_alias_draw(Tensor J, Tensor q, int num_samples, *, Generator? generator=None) -> Tensor
  use_c10_dispatcher: 'unboxed_only'
  variants: function
  dispatch:
    CPU: legacy::cpu::_th_multinomial_alias_draw
    CUDA: legacy::cuda::_th_multinomial_alias_draw

- func: lgamma.out(Tensor self, *, Tensor(a!) out) -> Tensor(a!)
  supports_named_tensor: True
  dispatch:
    CPU: _lgamma_out_cpu
    CUDA: _lgamma_out_cuda

- func: lgamma(Tensor self) -> Tensor
  use_c10_dispatcher: full
  supports_named_tensor: True
  variants: method, function
  dispatch:
    CPU: lgamma
    CUDA: lgamma

- func: digamma.out(Tensor self, *, Tensor(a!) out) -> Tensor(a!)
  supports_named_tensor: True

- func: digamma(Tensor self) -> Tensor
  use_c10_dispatcher: full
  supports_named_tensor: True
  variants: method, function

- func: polygamma.out(int n, Tensor self, *, Tensor(a!) out) -> Tensor(a!)
  supports_named_tensor: True

- func: polygamma(int n, Tensor self) -> Tensor
  use_c10_dispatcher: full
  supports_named_tensor: True
  variants: method, function

- func: erfinv(Tensor self) -> Tensor
  use_c10_dispatcher: full
  supports_named_tensor: True
  variants: method, function
  dispatch:
    CPU: erfinv
    CUDA: erfinv

- func: erfinv_(Tensor(a!) self) -> Tensor(a!)
  use_c10_dispatcher: unboxed_only
  supports_named_tensor: True
  variants: method
  dispatch:
    CPU: _erfinv__cpu
    CUDA: _erfinv__cuda

- func: erfinv.out(Tensor self, *, Tensor(a!) out) -> Tensor(a!)
  supports_named_tensor: True
  dispatch:
    CPU: _erfinv_out_cpu
    CUDA: _erfinv_out_cuda

- func: sign(Tensor self) -> Tensor
  use_c10_dispatcher: unboxed_only
  variants: function, method
  supports_named_tensor: True

- func: sign_(Tensor(a!) self) -> Tensor(a!)
  use_c10_dispatcher: unboxed_only
  variants: method
  supports_named_tensor: True

- func: sign.out(Tensor self, *, Tensor(a!) out) -> Tensor(a!)
  supports_named_tensor: True
  dispatch:
    CPU: sign_out
    CUDA: sign_out

- func: dist(Tensor self, Tensor other, Scalar p=2) -> Tensor
  use_c10_dispatcher: full
  variants: method, function
  dispatch:
    CPU: legacy::cpu::_th_dist
    CUDA: legacy::cuda::_th_dist

- func: atan2.out(Tensor self, Tensor other, *, Tensor(a!) out) -> Tensor(a!)
  supports_named_tensor: True

- func: atan2(Tensor self, Tensor other) -> Tensor
  use_c10_dispatcher: full
  supports_named_tensor: True
  variants: method, function

- func: lerp.Scalar_out(Tensor self, Tensor end, Scalar weight, *, Tensor(a!) out) -> Tensor(a!)
  dispatch:
    CPU: lerp_cpu_scalar_out
    CUDA: lerp_cuda_scalar_out

- func: lerp.Tensor_out(Tensor self, Tensor end, Tensor weight, *, Tensor(a!) out) -> Tensor(a!)
  dispatch:
    CPU: lerp_cpu_tensor_out
    CUDA: lerp_cuda_tensor_out

- func: lerp.Scalar(Tensor self, Tensor end, Scalar weight) -> Tensor
  use_c10_dispatcher: full
  variants: method, function
  dispatch:
    CPU: lerp_cpu_scalar
    CUDA: lerp_cuda_scalar

- func: lerp.Tensor(Tensor self, Tensor end, Tensor weight) -> Tensor
  use_c10_dispatcher: full
  variants: method, function
  dispatch:
    CPU: lerp_cpu_tensor
    CUDA: lerp_cuda_tensor

- func: histc.out(Tensor self, int bins=100, Scalar min=0, Scalar max=0, *, Tensor(a!) out) -> Tensor(a!)
  dispatch:
    CPU: legacy::cpu::_th_histc_out
    CUDA: _histc_out_cuda

- func: histc(Tensor self, int bins=100, Scalar min=0, Scalar max=0) -> Tensor
  use_c10_dispatcher: full
  variants: method, function
  dispatch:
    CPU: legacy::cpu::_th_histc
    CUDA: _histc_cuda

- func: fmod.Scalar_out(Tensor self, Scalar other, *, Tensor(a!) out) -> Tensor(a!)
  dispatch:
    CPU: legacy::cpu::_th_fmod_out
    CUDA: legacy::cuda::_th_fmod_out

- func: fmod.Scalar(Tensor self, Scalar other) -> Tensor
  use_c10_dispatcher: full
  variants: method, function
  dispatch:
    CPU: legacy::cpu::_th_fmod
    CUDA: legacy::cuda::_th_fmod

- func: fmod.Tensor_out(Tensor self, Tensor other, *, Tensor(a!) out) -> Tensor(a!)
  dispatch:
    CPU: legacy::cpu::_th_fmod_out
    CUDA: legacy::cuda::_th_fmod_out

- func: fmod.Tensor(Tensor self, Tensor other) -> Tensor
  use_c10_dispatcher: full
  variants: method, function
  dispatch:
    CPU: legacy::cpu::_th_fmod
    CUDA: legacy::cuda::_th_fmod

- func: remainder.Scalar_out(Tensor self, Scalar other, *, Tensor(a!) out) -> Tensor(a!)
  dispatch:
    CPU: legacy::cpu::_th_remainder_out
    CUDA: legacy::cuda::_th_remainder_out

- func: remainder.Scalar(Tensor self, Scalar other) -> Tensor
  use_c10_dispatcher: full
  variants: method, function
  dispatch:
    CPU: legacy::cpu::_th_remainder
    CUDA: legacy::cuda::_th_remainder

- func: remainder.Tensor_out(Tensor self, Tensor other, *, Tensor(a!) out) -> Tensor(a!)
  dispatch:
    CPU: legacy::cpu::_th_remainder_out
    CUDA: legacy::cuda::_th_remainder_out

- func: remainder.Tensor(Tensor self, Tensor other) -> Tensor
  use_c10_dispatcher: full
  variants: method, function
  dispatch:
    CPU: legacy::cpu::_th_remainder
    CUDA: legacy::cuda::_th_remainder

- func: min.out(Tensor self, Tensor other, *, Tensor(a!) out) -> Tensor(a!)
  dispatch:
    CPU: legacy::cpu::_th_min_out
    CUDA: legacy::cuda::_th_min_out

- func: min.other(Tensor self, Tensor other) -> Tensor
  use_c10_dispatcher: full
  variants: method, function
  dispatch:
    CPU: legacy::cpu::_th_min
    CUDA: legacy::cuda::_th_min

- func: min(Tensor self) -> Tensor
  use_c10_dispatcher: full
  variants: method, function
  dispatch:
    CPU: legacy::cpu::_th_min
    CUDA: legacy::cuda::_th_min
    QuantizedCPU: min_quant
  supports_named_tensor: True

- func: max.out(Tensor self, Tensor other, *, Tensor(a!) out) -> Tensor(a!)
  dispatch:
    CPU: legacy::cpu::_th_max_out
    CUDA: legacy::cuda::_th_max_out

- func: max.other(Tensor self, Tensor other) -> Tensor
  use_c10_dispatcher: full
  variants: method, function
  dispatch:
    CPU: legacy::cpu::_th_max
    CUDA: legacy::cuda::_th_max

- func: max(Tensor self) -> Tensor
  use_c10_dispatcher: full
  variants: method, function
  dispatch:
    CPU: legacy::cpu::_th_max
    CUDA: legacy::cuda::_th_max
    QuantizedCPU: max_quant
  supports_named_tensor: True

- func: median(Tensor self) -> Tensor
  use_c10_dispatcher: full
  variants: method, function
  dispatch:
    CPU: median_cpu
    CUDA: median_cuda
  supports_named_tensor: True

- func: sort.values(Tensor self, int dim=-1, bool descending=False, *, Tensor(a!) values, Tensor(b!) indices) -> (Tensor(a!) values, Tensor(b!) indices)
  dispatch:
    CPU: legacy::cpu::_th_sort_out
    CUDA: legacy::cuda::_th_sort_out

- func: sort(Tensor self, int dim=-1, bool descending=False) -> (Tensor values, Tensor indices)
  use_c10_dispatcher: unboxed_only
  variants: method, function
  dispatch:
    CPU: legacy::cpu::_th_sort
    CUDA: legacy::cuda::_th_sort
    QuantizedCPU: sort_quant

- func: sort.dimname_values(Tensor self, Dimname dim, bool descending=False, *, Tensor(a!) values, Tensor(b!) indices) -> (Tensor(a!) values, Tensor(b!) indices)

- func: sort.dimname(Tensor self, Dimname dim, bool descending=False) -> (Tensor values, Tensor indices)
  variants: method, function

- func: argsort(Tensor self, int dim=-1, bool descending=False) -> Tensor
  use_c10_dispatcher: full
  variants: method, function

- func: argsort.dimname(Tensor self, Dimname dim, bool descending=False) -> Tensor
  variants: method, function

- func: topk.values(Tensor self, int k, int dim=-1, bool largest=True, bool sorted=True, *, Tensor(a!) values, Tensor(b!) indices) ->(Tensor(a!) values, Tensor(b!) indices)
  dispatch:
    CPU: topk_out_cpu
    CUDA: legacy::cuda::_th_topk_out

- func: topk(Tensor self, int k, int dim=-1, bool largest=True, bool sorted=True) -> (Tensor values, Tensor indices)
  use_c10_dispatcher: unboxed_only
  variants: method, function
  dispatch:
    CPU: topk
    CUDA: topk
    QuantizedCPU: quantized_topk_cpu

- func: all(Tensor self) -> Tensor
  use_c10_dispatcher: full
  supports_named_tensor: True
  variants: method, function

- func: any(Tensor self) -> Tensor
  use_c10_dispatcher: full
  supports_named_tensor: True
  variants: method, function

- func: renorm.out(Tensor self, Scalar p, int dim, Scalar maxnorm, *, Tensor(a!) out) -> Tensor(a!)
  dispatch:
    CPU: legacy::cpu::_th_renorm_out
    CUDA: legacy::cuda::_th_renorm_out

- func: renorm(Tensor self, Scalar p, int dim, Scalar maxnorm) -> Tensor
  use_c10_dispatcher: full
  variants: method, function
  dispatch:
    CPU: legacy::cpu::_th_renorm
    CUDA: legacy::cuda::_th_renorm

- func: unfold(Tensor(a) self, int dimension, int size, int step) -> Tensor(a)
  use_c10_dispatcher: unboxed_only
  variants: method
  dispatch:
    CPU: legacy::cpu::_th_unfold
    CUDA: legacy::cuda::_th_unfold

- func: equal(Tensor self, Tensor other) -> bool
  use_c10_dispatcher: full
  variants: method, function
  dispatch:
    CPU: legacy::cpu::_th_equal
    CUDA: legacy::cuda::_th_equal
    QuantizedCPU: quantized_equal

- func: pow.Tensor_Tensor_out(Tensor self, Tensor exponent, *, Tensor(a!) out) -> Tensor(a!)
  supports_named_tensor: True
  dispatch:
    CPU: pow_out
    CUDA: pow_out

- func: pow.Tensor_Tensor(Tensor self, Tensor exponent) -> Tensor
  use_c10_dispatcher: full
  supports_named_tensor: True
  variants: method, function
  dispatch:
    CPU: pow
    CUDA: pow

- func: pow.Scalar_out(Scalar self, Tensor exponent, *, Tensor(a!) out) -> Tensor(a!)
  supports_named_tensor: True
  dispatch:
    CPU: pow_out
    CUDA: pow_out

- func: pow.Scalar(Scalar self, Tensor exponent) -> Tensor
  use_c10_dispatcher: full
  supports_named_tensor: True
  dispatch:
    CPU: pow
    CUDA: pow

- func: normal.Tensor_float_out(Tensor mean, float std=1, *, Generator? generator=None, Tensor(a!) out) -> Tensor(a!)
  dispatch:
    CPU: legacy::cpu::_th_normal_out
    CUDA: normal_out_cuda

- func: normal.Tensor_float(Tensor mean, float std=1, *, Generator? generator=None) -> Tensor
  use_c10_dispatcher: 'unboxed_only'
  dispatch:
    CPU: legacy::cpu::_th_normal
    CUDA: normal_cuda

- func: normal.float_Tensor_out(float mean, Tensor std, *, Generator? generator=None, Tensor(a!) out) -> Tensor(a!)
  dispatch:
    CPU: legacy::cpu::_th_normal_out
    CUDA: normal_out_cuda

- func: normal.float_Tensor(float mean, Tensor std, *, Generator? generator=None) -> Tensor
  use_c10_dispatcher: 'unboxed_only'
  dispatch:
    CPU: legacy::cpu::_th_normal
    CUDA: normal_cuda

- func: normal.Tensor_Tensor_out(Tensor mean, Tensor std, *, Generator? generator=None, Tensor(a!) out) -> Tensor(a!)
  dispatch:
    CPU: legacy::cpu::_th_normal_out
    CUDA: normal_out_cuda

- func: normal.Tensor_Tensor(Tensor mean, Tensor std, *, Generator? generator=None) -> Tensor
  use_c10_dispatcher: 'unboxed_only'
  dispatch:
    CPU: legacy::cpu::_th_normal
    CUDA: normal_cuda

- func: normal.float_float(float mean, float std, int[] size, *, Generator? generator=None, ScalarType? dtype=None, Layout? layout=None, Device? device=None, bool? pin_memory=None) -> Tensor

- func: normal.float_float_out(float mean, float std, int[] size, *, Generator? generator=None, Tensor(a!) out) -> Tensor(a!)

- func: alias(Tensor(a) self) -> Tensor(a)
  use_c10_dispatcher: unboxed_only
  variants: method, function
  supports_named_tensor: True

- func: _addr(Tensor self, Tensor vec1, Tensor vec2, *, Scalar beta=1, Scalar alpha=1) -> Tensor
  use_c10_dispatcher: full
  dispatch:
    CPU: legacy::cpu::_th_addr
    CUDA: legacy::cuda::_th_addr

- func: _addr_(Tensor(a!) self, Tensor vec1, Tensor vec2, *, Scalar beta=1, Scalar alpha=1) -> Tensor(a!)
  use_c10_dispatcher: unboxed_only
  dispatch:
    CPU: legacy::cpu::_th_addr_
    CUDA: legacy::cuda::_th_addr_

- func: _addr.out(Tensor self, Tensor vec1, Tensor vec2, *, Scalar beta=1, Scalar alpha=1, Tensor(a!) out) -> Tensor(a!)
  dispatch:
    CPU: legacy::cpu::_th_addr_out
    CUDA: legacy::cuda::_th_addr_out

- func: _index_copy_(Tensor(a!) self, int dim, Tensor index, Tensor source) -> Tensor(a!)
  use_c10_dispatcher: unboxed_only
  dispatch:
    CPU: legacy::cpu::_th_index_copy_
    CUDA: legacy::cuda::_th_index_copy_

- func: _cumsum(Tensor self, int dim) -> Tensor
  use_c10_dispatcher: full
  dispatch:
    CPU: legacy::cpu::_th_cumsum
    CUDA: legacy::cuda::_th_cumsum

- func: _cumsum.out(Tensor self, int dim, *, Tensor(a!) out) -> Tensor(a!)
  dispatch:
    CPU: legacy::cpu::_th_cumsum_out
    CUDA: legacy::cuda::_th_cumsum_out

- func: _cumprod(Tensor self, int dim) -> Tensor
  use_c10_dispatcher: full
  dispatch:
    CPU: legacy::cpu::_th_cumprod
    CUDA: legacy::cuda::_th_cumprod

- func: _cumprod.out(Tensor self, int dim, *, Tensor(a!) out) -> Tensor(a!)
  dispatch:
    CPU: legacy::cpu::_th_cumprod_out
    CUDA: legacy::cuda::_th_cumprod_out

- func: _var(Tensor self, bool unbiased=True) -> Tensor
  use_c10_dispatcher: full
  dispatch:
    CPU: legacy::cpu::_th_var
    CUDA: legacy::cuda::_th_var
  supports_named_tensor: True

- func: _std(Tensor self, bool unbiased=True) -> Tensor
  use_c10_dispatcher: full
  dispatch:
    CPU: legacy::cpu::_th_std
    CUDA: legacy::cuda::_th_std
  supports_named_tensor: True

- func: _cat(Tensor[] tensors, int dim=0) -> Tensor
  use_c10_dispatcher: unboxed_only
  dispatch:
    CPU: legacy::cpu::_th_cat
    CUDA: legacy::cuda::_th_cat

- func: _cat.out(Tensor[] tensors, int dim=0, *, Tensor(a!) out) -> Tensor(a!)
  dispatch:
    CPU: legacy::cpu::_th_cat_out
    CUDA: legacy::cuda::_th_cat_out

- func: _mode(Tensor self, int dim=-1, bool keepdim=False) -> (Tensor, Tensor)
  use_c10_dispatcher: unboxed_only
  dispatch:
    CPU: legacy::cpu::_th_mode
    CUDA: legacy::cuda::_th_mode

- func: _mode.values(Tensor self, int dim=-1, bool keepdim=False, *, Tensor(a!) values, Tensor(b!) indices) -> (Tensor(a!), Tensor(b!))
  dispatch:
    CPU: legacy::cpu::_th_mode_out
    CUDA: legacy::cuda::_th_mode_out

- func: _max(Tensor self, int dim, bool keepdim=False) -> (Tensor, Tensor)
  use_c10_dispatcher: unboxed_only
  dispatch:
    CPU: legacy::cpu::_th_max
    CUDA: legacy::cuda::_th_max

- func: _max.max(Tensor self, int dim, bool keepdim=False, *, Tensor(a!) max, Tensor(b!) max_indices) -> (Tensor(a!), Tensor(b!))
  dispatch:
    CPU: legacy::cpu::_th_max_out
    CUDA: legacy::cuda::_th_max_out

- func: _min(Tensor self, int dim, bool keepdim=False) -> (Tensor, Tensor)
  use_c10_dispatcher: unboxed_only
  dispatch:
    CPU: legacy::cpu::_th_min
    CUDA: legacy::cuda::_th_min

- func: _min.min(Tensor self, int dim, bool keepdim=False, *, Tensor(a!) min, Tensor(b!) min_indices) -> (Tensor(a!), Tensor(b!))
  dispatch:
    CPU: legacy::cpu::_th_min_out
    CUDA: legacy::cuda::_th_min_out

## NN wrappers

- func: binary_cross_entropy.out(Tensor self, Tensor target, Tensor? weight=None, int reduction=Mean, *, Tensor(a!) out) -> Tensor(a!)
  python_module: nn
  dispatch:
    CPU: legacy::cpu::_thnn_binary_cross_entropy_forward_out
    CUDA: legacy::cuda::_thnn_binary_cross_entropy_forward_out

- func: binary_cross_entropy(Tensor self, Tensor target, Tensor? weight=None, int reduction=Mean) -> Tensor
  python_module: nn
  dispatch:
    CPU: legacy::cpu::_thnn_binary_cross_entropy_forward
    CUDA: legacy::cuda::_thnn_binary_cross_entropy_forward

- func: binary_cross_entropy_backward.grad_input(Tensor grad_output, Tensor self, Tensor target, Tensor? weight=None, int reduction=Mean, *, Tensor(a!) grad_input) -> Tensor(a!)
  python_module: nn
  dispatch:
    CPU: legacy::cpu::_thnn_binary_cross_entropy_backward_out
    CUDA: legacy::cuda::_thnn_binary_cross_entropy_backward_out

- func: binary_cross_entropy_backward(Tensor grad_output, Tensor self, Tensor target, Tensor? weight=None, int reduction=Mean) -> Tensor
  python_module: nn
  dispatch:
    CPU: legacy::cpu::_thnn_binary_cross_entropy_backward
    CUDA: legacy::cuda::_thnn_binary_cross_entropy_backward

- func: mse_loss.out(Tensor self, Tensor target, int reduction=Mean, *, Tensor(a!) out) -> Tensor(a!)
  python_module: nn
  dispatch:
    CPU: legacy::cpu::_thnn_mse_loss_forward_out
    CUDA: legacy::cuda::_thnn_mse_loss_forward_out

- func: mse_loss(Tensor self, Tensor target, int reduction=Mean) -> Tensor
  use_c10_dispatcher: full
  python_module: nn
  dispatch:
    CPU: legacy::cpu::_thnn_mse_loss_forward
    CUDA: legacy::cuda::_thnn_mse_loss_forward

- func: mse_loss_backward.grad_input(Tensor grad_output, Tensor self, Tensor target, int reduction, *, Tensor(a!) grad_input) -> Tensor(a!)
  python_module: nn
  dispatch:
    CPU: legacy::cpu::_thnn_mse_loss_backward_out
    CUDA: legacy::cuda::_thnn_mse_loss_backward_out

- func: mse_loss_backward(Tensor grad_output, Tensor self, Tensor target, int reduction) -> Tensor
  use_c10_dispatcher: full
  python_module: nn
  dispatch:
    CPU: legacy::cpu::_thnn_mse_loss_backward
    CUDA: legacy::cuda::_thnn_mse_loss_backward

- func: l1_loss.out(Tensor self, Tensor target, int reduction=Mean, *, Tensor(a!) out) -> Tensor(a!)
  python_module: nn
  dispatch:
    CPU: legacy::cpu::_thnn_l1_loss_forward_out
    CUDA: legacy::cuda::_thnn_l1_loss_forward_out

- func: l1_loss(Tensor self, Tensor target, int reduction=Mean) -> Tensor
  use_c10_dispatcher: full
  python_module: nn
  dispatch:
    CPU: legacy::cpu::_thnn_l1_loss_forward
    CUDA: legacy::cuda::_thnn_l1_loss_forward

- func: l1_loss_backward.grad_input(Tensor grad_output, Tensor self, Tensor target, int reduction, *, Tensor(a!) grad_input) -> Tensor(a!)
  python_module: nn
  dispatch:
    CPU: legacy::cpu::_thnn_l1_loss_backward_out
    CUDA: legacy::cuda::_thnn_l1_loss_backward_out

- func: l1_loss_backward(Tensor grad_output, Tensor self, Tensor target, int reduction) -> Tensor
  use_c10_dispatcher: full
  python_module: nn
  dispatch:
    CPU: legacy::cpu::_thnn_l1_loss_backward
    CUDA: legacy::cuda::_thnn_l1_loss_backward

- func: multi_margin_loss.out(Tensor self, Tensor target, Scalar p=1, Scalar margin=1, Tensor? weight=None, int reduction=Mean, *, Tensor(a!) out) -> Tensor(a!)
  python_module: nn
  dispatch:
    CPU: multi_margin_loss_cpu_out
    CUDA: legacy::cuda::_thnn_multi_margin_loss_forward_out

- func: multi_margin_loss(Tensor self, Tensor target, Scalar p=1, Scalar margin=1, Tensor? weight=None, int reduction=Mean) -> Tensor
  python_module: nn
  dispatch:
    CPU: multi_margin_loss_cpu
    CUDA: legacy::cuda::_thnn_multi_margin_loss_forward

- func: multi_margin_loss_backward.grad_input(Tensor grad_output, Tensor self, Tensor target, Scalar p, Scalar margin, Tensor? weight=None, int reduction=Mean, *, Tensor(a!) grad_input) -> Tensor(a!)
  python_module: nn
  dispatch:
    CPU: multi_margin_loss_cpu_backward_out
    CUDA: legacy::cuda::_thnn_multi_margin_loss_backward_out

- func: multi_margin_loss_backward(Tensor grad_output, Tensor self, Tensor target, Scalar p, Scalar margin, Tensor? weight=None, int reduction=Mean) -> Tensor
  python_module: nn
  dispatch:
    CPU: multi_margin_loss_cpu_backward
    CUDA: legacy::cuda::_thnn_multi_margin_loss_backward

- func: multilabel_margin_loss.out(Tensor self, Tensor target, int reduction=Mean, *, Tensor(a!) out) -> Tensor(a!)
  python_module: nn

- func: multilabel_margin_loss(Tensor self, Tensor target, int reduction=Mean) -> Tensor
  use_c10_dispatcher: full
  python_module: nn

- func: multilabel_margin_loss_forward.output(Tensor self, Tensor target, int reduction, *, Tensor(a!) output, Tensor(b!) is_target) -> (Tensor(a!), Tensor(b!))
  python_module: nn
  dispatch:
    CPU: legacy::cpu::_thnn_multilabel_margin_loss_forward_out
    CUDA: legacy::cuda::_thnn_multilabel_margin_loss_forward_out

- func: multilabel_margin_loss_forward(Tensor self, Tensor target, int reduction) -> (Tensor output, Tensor is_target)
  use_c10_dispatcher: unboxed_only
  python_module: nn
  dispatch:
    CPU: legacy::cpu::_thnn_multilabel_margin_loss_forward
    CUDA: legacy::cuda::_thnn_multilabel_margin_loss_forward

- func: multilabel_margin_loss_backward.grad_input(Tensor grad_output, Tensor self, Tensor target, int reduction, Tensor is_target, *, Tensor(a!) grad_input) -> Tensor(a!)
  python_module: nn
  dispatch:
    CPU: legacy::cpu::_thnn_multilabel_margin_loss_backward_out
    CUDA: legacy::cuda::_thnn_multilabel_margin_loss_backward_out

- func: multilabel_margin_loss_backward(Tensor grad_output, Tensor self, Tensor target, int reduction, Tensor is_target) -> Tensor
  use_c10_dispatcher: full
  python_module: nn
  dispatch:
    CPU: legacy::cpu::_thnn_multilabel_margin_loss_backward
    CUDA: legacy::cuda::_thnn_multilabel_margin_loss_backward

- func: nll_loss.out(Tensor self, Tensor target, Tensor? weight=None, int reduction=Mean, int ignore_index=-100, *, Tensor(a!) out) -> Tensor(a!)
  python_module: nn

- func: nll_loss(Tensor self, Tensor target, Tensor? weight=None, int reduction=Mean, int ignore_index=-100) -> Tensor
  python_module: nn

- func: nll_loss_forward.output(Tensor self, Tensor target, Tensor? weight, int reduction, int ignore_index, *, Tensor(a!) output, Tensor(b!) total_weight) -> (Tensor(a!), Tensor(b!))
  python_module: nn
  dispatch:
    CPU: legacy::cpu::_thnn_nll_loss_forward_out
    CUDA: legacy::cuda::_thnn_nll_loss_forward_out

- func: nll_loss_forward(Tensor self, Tensor target, Tensor? weight, int reduction, int ignore_index) -> (Tensor output, Tensor total_weight)
  python_module: nn
  dispatch:
    CPU: legacy::cpu::_thnn_nll_loss_forward
    CUDA: legacy::cuda::_thnn_nll_loss_forward

- func: nll_loss_backward.grad_input(Tensor grad_output, Tensor self, Tensor target, Tensor? weight, int reduction, int ignore_index, Tensor total_weight, *, Tensor(a!) grad_input) -> Tensor(a!)
  python_module: nn
  dispatch:
    CPU: legacy::cpu::_thnn_nll_loss_backward_out
    CUDA: legacy::cuda::_thnn_nll_loss_backward_out

- func: nll_loss_backward(Tensor grad_output, Tensor self, Tensor target, Tensor? weight, int reduction, int ignore_index, Tensor total_weight) -> Tensor
  python_module: nn
  dispatch:
    CPU: legacy::cpu::_thnn_nll_loss_backward
    CUDA: legacy::cuda::_thnn_nll_loss_backward

- func: nll_loss2d.out(Tensor self, Tensor target, Tensor? weight=None, int reduction=Mean, int ignore_index=-100, *, Tensor(a!) out) -> Tensor(a!)
  python_module: nn

- func: nll_loss2d(Tensor self, Tensor target, Tensor? weight=None, int reduction=Mean, int ignore_index=-100) -> Tensor
  python_module: nn

- func: nll_loss2d_forward.output(Tensor self, Tensor target, Tensor? weight, int reduction, int ignore_index, *, Tensor(a!) output, Tensor(b!) total_weight) -> (Tensor(a!), Tensor(b!))
  python_module: nn
  dispatch:
    CPU: legacy::cpu::_thnn_nll_loss2d_forward_out
    CUDA: legacy::cuda::_thnn_nll_loss2d_forward_out

- func: nll_loss2d_forward(Tensor self, Tensor target, Tensor? weight, int reduction, int ignore_index) -> (Tensor output, Tensor total_weight)
  python_module: nn
  dispatch:
    CPU: legacy::cpu::_thnn_nll_loss2d_forward
    CUDA: legacy::cuda::_thnn_nll_loss2d_forward

- func: nll_loss2d_backward.grad_input(Tensor grad_output, Tensor self, Tensor target, Tensor? weight, int reduction, int ignore_index, Tensor total_weight, *, Tensor(a!) grad_input) -> Tensor(a!)
  python_module: nn
  dispatch:
    CPU: legacy::cpu::_thnn_nll_loss2d_backward_out
    CUDA: legacy::cuda::_thnn_nll_loss2d_backward_out

- func: nll_loss2d_backward(Tensor grad_output, Tensor self, Tensor target, Tensor? weight, int reduction, int ignore_index, Tensor total_weight) -> Tensor
  python_module: nn
  dispatch:
    CPU: legacy::cpu::_thnn_nll_loss2d_backward
    CUDA: legacy::cuda::_thnn_nll_loss2d_backward

- func: smooth_l1_loss.out(Tensor self, Tensor target, int reduction=Mean, *, Tensor(a!) out) -> Tensor(a!)
  python_module: nn
  dispatch:
    CPU: legacy::cpu::_thnn_smooth_l1_loss_forward_out
    CUDA: legacy::cuda::_thnn_smooth_l1_loss_forward_out

- func: smooth_l1_loss(Tensor self, Tensor target, int reduction=Mean) -> Tensor
  use_c10_dispatcher: full
  python_module: nn
  dispatch:
    CPU: legacy::cpu::_thnn_smooth_l1_loss_forward
    CUDA: legacy::cuda::_thnn_smooth_l1_loss_forward

- func: smooth_l1_loss_backward.grad_input(Tensor grad_output, Tensor self, Tensor target, int reduction, *, Tensor(a!) grad_input) -> Tensor(a!)
  python_module: nn
  dispatch:
    CPU: legacy::cpu::_thnn_smooth_l1_loss_backward_out
    CUDA: legacy::cuda::_thnn_smooth_l1_loss_backward_out

- func: smooth_l1_loss_backward(Tensor grad_output, Tensor self, Tensor target, int reduction) -> Tensor
  use_c10_dispatcher: full
  python_module: nn
  dispatch:
    CPU: legacy::cpu::_thnn_smooth_l1_loss_backward
    CUDA: legacy::cuda::_thnn_smooth_l1_loss_backward

- func: soft_margin_loss.out(Tensor self, Tensor target, int reduction=Mean, *, Tensor(a!) out) -> Tensor(a!)
  python_module: nn
  dispatch:
    CPU: legacy::cpu::_thnn_soft_margin_loss_forward_out
    CUDA: legacy::cuda::_thnn_soft_margin_loss_forward_out

- func: soft_margin_loss(Tensor self, Tensor target, int reduction=Mean) -> Tensor
  use_c10_dispatcher: full
  python_module: nn
  dispatch:
    CPU: legacy::cpu::_thnn_soft_margin_loss_forward
    CUDA: legacy::cuda::_thnn_soft_margin_loss_forward

- func: soft_margin_loss_backward.grad_input(Tensor grad_output, Tensor self, Tensor target, int reduction, *, Tensor(a!) grad_input) -> Tensor(a!)
  python_module: nn
  dispatch:
    CPU: legacy::cpu::_thnn_soft_margin_loss_backward_out
    CUDA: legacy::cuda::_thnn_soft_margin_loss_backward_out

- func: soft_margin_loss_backward(Tensor grad_output, Tensor self, Tensor target, int reduction) -> Tensor
  use_c10_dispatcher: full
  python_module: nn
  dispatch:
    CPU: legacy::cpu::_thnn_soft_margin_loss_backward
    CUDA: legacy::cuda::_thnn_soft_margin_loss_backward

- func: elu.out(Tensor self, Scalar alpha=1, Scalar scale=1, Scalar input_scale=1, *, Tensor(a!) out) -> Tensor(a!)
  python_module: nn
  dispatch:
    CPU: legacy::cpu::_thnn_elu_forward_out
    CUDA: legacy::cuda::_thnn_elu_forward_out

- func: elu(Tensor self, Scalar alpha=1, Scalar scale=1, Scalar input_scale=1) -> Tensor
  use_c10_dispatcher: full
  python_module: nn
  dispatch:
    CPU: legacy::cpu::_thnn_elu_forward
    CUDA: legacy::cuda::_thnn_elu_forward

- func: elu_backward.grad_input(Tensor grad_output, Scalar alpha, Scalar scale, Scalar input_scale, Tensor output, *, Tensor(a!) grad_input) -> Tensor(a!)
  python_module: nn
  dispatch:
    CPU: legacy::cpu::_thnn_elu_backward_out
    CUDA: legacy::cuda::_thnn_elu_backward_out

- func: elu_backward(Tensor grad_output, Scalar alpha, Scalar scale, Scalar input_scale, Tensor output) -> Tensor
  use_c10_dispatcher: full
  python_module: nn
  dispatch:
    CPU: legacy::cpu::_thnn_elu_backward
    CUDA: legacy::cuda::_thnn_elu_backward

- func: elu_(Tensor(a!) self, Scalar alpha=1, Scalar scale=1, Scalar input_scale=1) -> Tensor(a!)
  use_c10_dispatcher: unboxed_only
  python_module: nn
  dispatch:
    CPU: legacy::cpu::_thnn_elu_forward_
    CUDA: legacy::cuda::_thnn_elu_forward_

- func: glu.out(Tensor self, int dim=-1, *, Tensor(a!) out) -> Tensor(a!)
  python_module: nn
  dispatch:
    CPU: legacy::cpu::_thnn_glu_forward_out
    CUDA: legacy::cuda::_thnn_glu_forward_out

- func: glu(Tensor self, int dim=-1) -> Tensor
  use_c10_dispatcher: full
  python_module: nn
  dispatch:
    CPU: legacy::cpu::_thnn_glu_forward
    CUDA: legacy::cuda::_thnn_glu_forward

- func: glu_backward.grad_input(Tensor grad_output, Tensor self, int dim, *, Tensor(a!) grad_input) -> Tensor(a!)
  python_module: nn
  dispatch:
    CPU: legacy::cpu::_thnn_glu_backward_out
    CUDA: legacy::cuda::_thnn_glu_backward_out

- func: glu_backward(Tensor grad_output, Tensor self, int dim) -> Tensor
  use_c10_dispatcher: full
  python_module: nn
  dispatch:
    CPU: legacy::cpu::_thnn_glu_backward
    CUDA: legacy::cuda::_thnn_glu_backward

- func: hardtanh.out(Tensor self, Scalar min_val=-1, Scalar max_val=1, *, Tensor(a!) out) -> Tensor(a!)
  python_module: nn
  dispatch:
    CPU: legacy::cpu::_thnn_hardtanh_forward_out
    CUDA: legacy::cuda::_thnn_hardtanh_forward_out

- func: hardtanh(Tensor self, Scalar min_val=-1, Scalar max_val=1) -> Tensor
  use_c10_dispatcher: full
  python_module: nn
  dispatch:
    CPU: legacy::cpu::_thnn_hardtanh_forward
    CUDA: legacy::cuda::_thnn_hardtanh_forward

- func: hardtanh_backward.grad_input(Tensor grad_output, Tensor self, Scalar min_val, Scalar max_val, *, Tensor(a!) grad_input) -> Tensor(a!)
  python_module: nn
  dispatch:
    CPU: legacy::cpu::_thnn_hardtanh_backward_out
    CUDA: legacy::cuda::_thnn_hardtanh_backward_out

- func: hardtanh_backward(Tensor grad_output, Tensor self, Scalar min_val, Scalar max_val) -> Tensor
  use_c10_dispatcher: full
  python_module: nn
  dispatch:
    CPU: legacy::cpu::_thnn_hardtanh_backward
    CUDA: legacy::cuda::_thnn_hardtanh_backward

- func: hardtanh_(Tensor(a!) self, Scalar min_val=-1, Scalar max_val=1) -> Tensor(a!)
  use_c10_dispatcher: unboxed_only
  python_module: nn
  dispatch:
    CPU: legacy::cpu::_thnn_hardtanh_forward_
    CUDA: legacy::cuda::_thnn_hardtanh_forward_

- func: leaky_relu.out(Tensor self, Scalar negative_slope=0.01, *, Tensor(a!) out) -> Tensor(a!)
  python_module: nn
  dispatch:
    CPU: legacy::cpu::_thnn_leaky_relu_forward_out
    CUDA: legacy::cuda::_thnn_leaky_relu_forward_out

- func: leaky_relu(Tensor self, Scalar negative_slope=0.01) -> Tensor
  use_c10_dispatcher: full
  python_module: nn
  dispatch:
    CPU: legacy::cpu::_thnn_leaky_relu_forward
    CUDA: legacy::cuda::_thnn_leaky_relu_forward

- func: leaky_relu_backward.grad_input(Tensor grad_output, Tensor self, Scalar negative_slope, *, Tensor(a!) grad_input) -> Tensor(a!)
  python_module: nn
  dispatch:
    CPU: legacy::cpu::_thnn_leaky_relu_backward_out
    CUDA: legacy::cuda::_thnn_leaky_relu_backward_out

- func: leaky_relu_backward(Tensor grad_output, Tensor self, Scalar negative_slope) -> Tensor
  use_c10_dispatcher: full
  python_module: nn
  dispatch:
    CPU: legacy::cpu::_thnn_leaky_relu_backward
    CUDA: legacy::cuda::_thnn_leaky_relu_backward

- func: leaky_relu_(Tensor(a!) self, Scalar negative_slope=0.01) -> Tensor(a!)
  use_c10_dispatcher: unboxed_only
  python_module: nn
  dispatch:
    CPU: legacy::cpu::_thnn_leaky_relu_forward_
    CUDA: legacy::cuda::_thnn_leaky_relu_forward_

- func: log_sigmoid.out(Tensor self, *, Tensor(a!) out) -> Tensor(a!)
  python_module: nn

- func: log_sigmoid(Tensor self) -> Tensor
  use_c10_dispatcher: full
  python_module: nn

- func: log_sigmoid_forward.output(Tensor self, *, Tensor(a!) output, Tensor(b!) buffer) -> (Tensor(a!), Tensor(b!))
  python_module: nn
  dispatch:
    CPU: legacy::cpu::_thnn_log_sigmoid_forward_out
    CUDA: legacy::cuda::_thnn_log_sigmoid_forward_out

- func: log_sigmoid_forward(Tensor self) -> (Tensor output, Tensor buffer)
  use_c10_dispatcher: unboxed_only
  python_module: nn
  dispatch:
    CPU: legacy::cpu::_thnn_log_sigmoid_forward
    CUDA: legacy::cuda::_thnn_log_sigmoid_forward

- func: log_sigmoid_backward.grad_input(Tensor grad_output, Tensor self, Tensor buffer, *, Tensor(a!) grad_input) -> Tensor(a!)
  python_module: nn
  dispatch:
    CPU: legacy::cpu::_thnn_log_sigmoid_backward_out
    CUDA: legacy::cuda::_thnn_log_sigmoid_backward_out

- func: log_sigmoid_backward(Tensor grad_output, Tensor self, Tensor buffer) -> Tensor
  use_c10_dispatcher: full
  python_module: nn
  dispatch:
    CPU: legacy::cpu::_thnn_log_sigmoid_backward
    CUDA: legacy::cuda::_thnn_log_sigmoid_backward

- func: rrelu_with_noise.out(Tensor self, Tensor noise, Scalar lower=0.125, Scalar upper=0.3333333333333333, bool training=False, Generator? generator=None, *, Tensor(a!) out) -> Tensor(a!)
  python_module: nn
  dispatch:
    CPU: legacy::cpu::_thnn_rrelu_with_noise_forward_out
    CUDA: legacy::cuda::_thnn_rrelu_with_noise_forward_out

- func: rrelu_with_noise(Tensor self, Tensor noise, Scalar lower=0.125, Scalar upper=0.3333333333333333, bool training=False, Generator? generator=None) -> Tensor
  use_c10_dispatcher: 'unboxed_only'
  python_module: nn
  dispatch:
    CPU: legacy::cpu::_thnn_rrelu_with_noise_forward
    CUDA: legacy::cuda::_thnn_rrelu_with_noise_forward

- func: rrelu_with_noise_backward.grad_input(Tensor grad_output, Tensor self, Tensor noise, Scalar lower, Scalar upper, bool training, *, Tensor(a!) grad_input) -> Tensor(a!)
  python_module: nn
  dispatch:
    CPU: legacy::cpu::_thnn_rrelu_with_noise_backward_out
    CUDA: legacy::cuda::_thnn_rrelu_with_noise_backward_out

- func: rrelu_with_noise_backward(Tensor grad_output, Tensor self, Tensor noise, Scalar lower, Scalar upper, bool training) -> Tensor
  use_c10_dispatcher: full
  python_module: nn
  dispatch:
    CPU: legacy::cpu::_thnn_rrelu_with_noise_backward
    CUDA: legacy::cuda::_thnn_rrelu_with_noise_backward

- func: rrelu_with_noise_(Tensor(a!) self, Tensor noise, Scalar lower=0.125, Scalar upper=0.3333333333333333, bool training=False, Generator? generator=None) -> Tensor(a!)
  use_c10_dispatcher: 'unboxed_only'
  python_module: nn
  dispatch:
    CPU: legacy::cpu::_thnn_rrelu_with_noise_forward_
    CUDA: legacy::cuda::_thnn_rrelu_with_noise_forward_

- func: softplus.out(Tensor self, Scalar beta=1, Scalar threshold=20, *, Tensor(a!) out) -> Tensor(a!)
  python_module: nn
  dispatch:
    CPU: legacy::cpu::_thnn_softplus_forward_out
    CUDA: legacy::cuda::_thnn_softplus_forward_out

- func: softplus(Tensor self, Scalar beta=1, Scalar threshold=20) -> Tensor
  use_c10_dispatcher: full
  python_module: nn
  dispatch:
    CPU: legacy::cpu::_thnn_softplus_forward
    CUDA: legacy::cuda::_thnn_softplus_forward

- func: softplus_backward.grad_input(Tensor grad_output, Tensor self, Scalar beta, Scalar threshold, Tensor output, *, Tensor(a!) grad_input) -> Tensor(a!)
  python_module: nn
  dispatch:
    CPU: legacy::cpu::_thnn_softplus_backward_out
    CUDA: legacy::cuda::_thnn_softplus_backward_out

- func: softplus_backward(Tensor grad_output, Tensor self, Scalar beta, Scalar threshold, Tensor output) -> Tensor
  use_c10_dispatcher: full
  python_module: nn
  dispatch:
    CPU: legacy::cpu::_thnn_softplus_backward
    CUDA: legacy::cuda::_thnn_softplus_backward

- func: softshrink.out(Tensor self, Scalar lambd=0.5, *, Tensor(a!) out) -> Tensor(a!)
  python_module: nn
  dispatch:
    CPU: legacy::cpu::_thnn_softshrink_forward_out
    CUDA: legacy::cuda::_thnn_softshrink_forward_out

- func: softshrink(Tensor self, Scalar lambd=0.5) -> Tensor
  use_c10_dispatcher: full
  python_module: nn
  dispatch:
    CPU: legacy::cpu::_thnn_softshrink_forward
    CUDA: legacy::cuda::_thnn_softshrink_forward

- func: softshrink_backward.grad_input(Tensor grad_output, Tensor self, Scalar lambd, *, Tensor(a!) grad_input) -> Tensor(a!)
  python_module: nn
  dispatch:
    CPU: legacy::cpu::_thnn_softshrink_backward_out
    CUDA: legacy::cuda::_thnn_softshrink_backward_out

- func: softshrink_backward(Tensor grad_output, Tensor self, Scalar lambd) -> Tensor
  use_c10_dispatcher: full
  python_module: nn
  dispatch:
    CPU: legacy::cpu::_thnn_softshrink_backward
    CUDA: legacy::cuda::_thnn_softshrink_backward

- func: adaptive_avg_pool2d.out(Tensor self, int[2] output_size, *, Tensor(a!) out) -> Tensor(a!)
  python_module: nn
  dispatch:
    CPU: adaptive_avg_pool2d_out_cpu
    CUDA: adaptive_avg_pool2d_out_cuda
    MkldnnCPU: mkldnn_adaptive_avg_pool2d_out

- func: adaptive_avg_pool2d(Tensor self, int[2] output_size) -> Tensor
  use_c10_dispatcher: unboxed_only
  python_module: nn

- func: mkldnn_adaptive_avg_pool2d(Tensor self, int[2] output_size) -> Tensor
  use_c10_dispatcher: unboxed_only
  dispatch:
    MkldnnCPU: mkldnn_adaptive_avg_pool2d
  requires_tensor: True

- func: _adaptive_avg_pool2d(Tensor self, int[2] output_size) -> Tensor
  use_c10_dispatcher: unboxed_only
  dispatch:
    CPU: adaptive_avg_pool2d_cpu
    CUDA: adaptive_avg_pool2d_cuda
    QuantizedCPU: quantized_adaptive_avg_pool2d

- func: _adaptive_avg_pool2d_backward(Tensor grad_output, Tensor self) -> Tensor
  use_c10_dispatcher: full
  python_module: nn
  dispatch:
    CPU: adaptive_avg_pool2d_backward_cpu
    CUDA: adaptive_avg_pool2d_backward_cuda

- func: adaptive_avg_pool3d.out(Tensor self, int[3] output_size, *, Tensor(a!) out) -> Tensor(a!)
  python_module: nn
  dispatch:
    CPU: adaptive_avg_pool3d_out_cpu
    CUDA: adaptive_avg_pool3d_out_cuda

- func: adaptive_avg_pool3d(Tensor self, int[3] output_size) -> Tensor
  use_c10_dispatcher: unboxed_only
  python_module: nn
  dispatch:
    CPU: adaptive_avg_pool3d_cpu
    CUDA: adaptive_avg_pool3d_cuda

- func: adaptive_avg_pool3d_backward.grad_input(Tensor grad_output, Tensor self, *, Tensor(a!) grad_input) -> Tensor(a!)
  python_module: nn
  dispatch:
    CPU: adaptive_avg_pool3d_backward_out_cpu
    CUDA: adaptive_avg_pool3d_backward_out_cuda

- func: adaptive_avg_pool3d_backward(Tensor grad_output, Tensor self) -> Tensor
  use_c10_dispatcher: full
  python_module: nn
  dispatch:
    CPU: adaptive_avg_pool3d_backward_cpu
    CUDA: adaptive_avg_pool3d_backward_cuda

# Return: (Tensor output, Tensor indices)
- func: adaptive_max_pool2d.out(Tensor self, int[2] output_size, *, Tensor(a!) out, Tensor(b!) indices) -> (Tensor(a!), Tensor(b!))
  python_module: nn
  dispatch:
    CPU: adaptive_max_pool2d_out_cpu
    CUDA: adaptive_max_pool2d_out_cuda

# Return: (Tensor output, Tensor indices)
- func: adaptive_max_pool2d(Tensor self, int[2] output_size) -> (Tensor, Tensor)
  use_c10_dispatcher: unboxed_only
  python_module: nn
  dispatch:
    CPU: adaptive_max_pool2d_cpu
    CUDA: adaptive_max_pool2d_cuda

- func: adaptive_max_pool2d_backward.grad_input(Tensor grad_output, Tensor self, Tensor indices, *, Tensor(a!) grad_input) -> Tensor(a!)
  python_module: nn
  dispatch:
    CPU: adaptive_max_pool2d_backward_out_cpu
    CUDA: adaptive_max_pool2d_backward_out_cuda

- func: adaptive_max_pool2d_backward(Tensor grad_output, Tensor self, Tensor indices) -> Tensor
  use_c10_dispatcher: full
  python_module: nn
  dispatch:
    CPU: adaptive_max_pool2d_backward_cpu
    CUDA: adaptive_max_pool2d_backward_cuda

# Return: (Tensor output, Tensor indices)
- func: adaptive_max_pool3d.out(Tensor self, int[3] output_size, *, Tensor(a!) out, Tensor(b!) indices) -> (Tensor(a!), Tensor(b!))
  python_module: nn
  dispatch:
    CPU: adaptive_max_pool3d_out_cpu
    CUDA: adaptive_max_pool3d_out_cuda

# Return: (Tensor output, Tensor indices)
- func: adaptive_max_pool3d(Tensor self, int[3] output_size) -> (Tensor, Tensor)
  use_c10_dispatcher: unboxed_only
  python_module: nn
  dispatch:
    CPU: adaptive_max_pool3d_cpu
    CUDA: adaptive_max_pool3d_cuda

- func: adaptive_max_pool3d_backward.grad_input(Tensor grad_output, Tensor self, Tensor indices, *, Tensor(a!) grad_input) -> Tensor(a!)
  python_module: nn
  dispatch:
    CPU: adaptive_max_pool3d_backward_out_cpu
    CUDA: adaptive_max_pool3d_backward_out_cuda

- func: adaptive_max_pool3d_backward(Tensor grad_output, Tensor self, Tensor indices) -> Tensor
  use_c10_dispatcher: full
  python_module: nn
  dispatch:
    CPU: adaptive_max_pool3d_backward_cpu
    CUDA: adaptive_max_pool3d_backward_cuda

- func: avg_pool2d.out(Tensor self, int[2] kernel_size, int[2] stride=[], int[2] padding=0, bool ceil_mode=False, bool count_include_pad=True, int? divisor_override=None, *, Tensor(a!) out) -> Tensor(a!)
  python_module: nn
  dispatch:
    CPU: avg_pool2d_out_cpu
    CUDA: avg_pool2d_out_cuda
    MkldnnCPU: mkldnn_avg_pool2d_out

- func: avg_pool2d(Tensor self, int[2] kernel_size, int[2] stride=[], int[2] padding=0, bool ceil_mode=False, bool count_include_pad=True, int? divisor_override=None) -> Tensor
  use_c10_dispatcher: unboxed_only
  python_module: nn
  dispatch:
    CPU: avg_pool2d_cpu
    CUDA: avg_pool2d_cuda
    MkldnnCPU: mkldnn_avg_pool2d
    QuantizedCPU: quantized_avg_pool2d

- func: avg_pool2d_backward.grad_input(Tensor grad_output, Tensor self, int[2] kernel_size, int[2] stride, int[2] padding, bool ceil_mode, bool count_include_pad, int? divisor_override, *, Tensor(a!) grad_input) -> Tensor(a!)
  python_module: nn
  dispatch:
    CPU: avg_pool2d_backward_out_cpu
    CUDA: avg_pool2d_backward_out_cuda

- func: avg_pool2d_backward(Tensor grad_output, Tensor self, int[2] kernel_size, int[2] stride, int[2] padding, bool ceil_mode, bool count_include_pad, int? divisor_override) -> Tensor
  use_c10_dispatcher: unboxed_only
  python_module: nn
  dispatch:
    CPU: avg_pool2d_backward_cpu
    CUDA: avg_pool2d_backward_cuda

- func: avg_pool3d.out(Tensor self, int[3] kernel_size, int[3] stride=[], int[3] padding=0, bool ceil_mode=False, bool count_include_pad=True, int? divisor_override=None, *, Tensor(a!) out) -> Tensor(a!)
  python_module: nn
  dispatch:
    CPU: avg_pool3d_out_cpu
    CUDA: avg_pool3d_out_cuda

- func: avg_pool3d(Tensor self, int[3] kernel_size, int[3] stride=[], int[3] padding=0, bool ceil_mode=False, bool count_include_pad=True, int? divisor_override=None) -> Tensor
  use_c10_dispatcher: unboxed_only
  python_module: nn
  dispatch:
    CPU: avg_pool3d_cpu
    CUDA: avg_pool3d_cuda

- func: avg_pool3d_backward.grad_input(Tensor grad_output, Tensor self, int[3] kernel_size, int[3] stride, int[3] padding, bool ceil_mode, bool count_include_pad, int? divisor_override, *, Tensor(a!) grad_input) -> Tensor(a!)
  python_module: nn
  dispatch:
    CPU: avg_pool3d_backward_out_cpu
    CUDA: avg_pool3d_backward_out_cuda

- func: avg_pool3d_backward(Tensor grad_output, Tensor self, int[3] kernel_size, int[3] stride, int[3] padding, bool ceil_mode, bool count_include_pad, int? divisor_override) -> Tensor
  use_c10_dispatcher: unboxed_only
  python_module: nn
  dispatch:
    CPU: avg_pool3d_backward_cpu
    CUDA: avg_pool3d_backward_cuda

# Return: (Tensor output, Tensor indices)
- func: fractional_max_pool2d.output(Tensor self, int[2] kernel_size, int[2] output_size, Tensor random_samples, *, Tensor(a!) output, Tensor(b!) indices) -> (Tensor(a!), Tensor(b!))
  python_module: nn
  dispatch:
    CPU: fractional_max_pool2d_out_cpu
    CUDA: fractional_max_pool2d_out_cuda

# Return: (Tensor output, Tensor indices)
- func: fractional_max_pool2d(Tensor self, int[2] kernel_size, int[2] output_size, Tensor random_samples) -> (Tensor, Tensor)
  use_c10_dispatcher: unboxed_only
  python_module: nn
  dispatch:
    CPU: fractional_max_pool2d_cpu
    CUDA: fractional_max_pool2d_cuda

- func: fractional_max_pool2d_backward.grad_input(Tensor grad_output, Tensor self, int[2] kernel_size, int[2] output_size, Tensor indices, *, Tensor(a!) grad_input) -> Tensor(a!)
  python_module: nn
  dispatch:
    CPU: fractional_max_pool2d_backward_out_cpu
    CUDA: fractional_max_pool2d_backward_out_cuda

- func: fractional_max_pool2d_backward(Tensor grad_output, Tensor self, int[2] kernel_size, int[2] output_size, Tensor indices) -> Tensor
  use_c10_dispatcher: unboxed_only
  python_module: nn
  dispatch:
    CPU: fractional_max_pool2d_backward_cpu
    CUDA: fractional_max_pool2d_backward_cuda

# Return: (Tensor output, Tensor indices)
- func: fractional_max_pool3d.output(Tensor self, int[3] kernel_size, int[3] output_size, Tensor random_samples, *, Tensor(a!) output, Tensor(b!) indices) -> (Tensor(a!), Tensor(b!))
  python_module: nn
  dispatch:
    CPU: fractional_max_pool3d_out_cpu
    CUDA: fractional_max_pool3d_out_cuda

# Return: (Tensor output, Tensor indices)
- func: fractional_max_pool3d(Tensor self, int[3] kernel_size, int[3] output_size, Tensor random_samples) -> (Tensor, Tensor)
  use_c10_dispatcher: unboxed_only
  python_module: nn
  dispatch:
    CPU: fractional_max_pool3d_cpu
    CUDA: fractional_max_pool3d_cuda

- func: fractional_max_pool3d_backward.grad_input(Tensor grad_output, Tensor self, int[3] kernel_size, int[3] output_size, Tensor indices, *, Tensor(a!) grad_input) -> Tensor(a!)
  python_module: nn
  dispatch:
    CPU: fractional_max_pool3d_backward_out_cpu
    CUDA: fractional_max_pool3d_backward_out_cuda

- func: fractional_max_pool3d_backward(Tensor grad_output, Tensor self, int[3] kernel_size, int[3] output_size, Tensor indices) -> Tensor
  use_c10_dispatcher: unboxed_only
  python_module: nn
  dispatch:
    CPU: fractional_max_pool3d_backward_cpu
    CUDA: fractional_max_pool3d_backward_cuda

# Return: (Tensor output, Tensor indices)
- func: max_pool2d_with_indices.out(Tensor self, int[2] kernel_size, int[2] stride=[], int[2] padding=0, int[2] dilation=1, bool ceil_mode=False, *, Tensor(a!) out, Tensor(b!) indices) -> (Tensor(a!), Tensor(b!))
  python_module: nn
  dispatch:
    CPU: max_pool2d_with_indices_out_cpu
    CUDA: max_pool2d_with_indices_out_cuda

# Return: (Tensor output, Tensor indices)
- func: max_pool2d_with_indices(Tensor self, int[2] kernel_size, int[2] stride=[], int[2] padding=0, int[2] dilation=1, bool ceil_mode=False) -> (Tensor, Tensor)
  use_c10_dispatcher: unboxed_only
  python_module: nn
  dispatch:
    CPU: max_pool2d_with_indices_cpu
    CUDA: max_pool2d_with_indices_cuda

- func: max_pool2d_with_indices_backward.grad_input(Tensor grad_output, Tensor self, int[2] kernel_size, int[2] stride, int[2] padding, int[2] dilation, bool ceil_mode, Tensor indices, *, Tensor(a!) grad_input) -> Tensor(a!)
  python_module: nn
  dispatch:
    CPU: max_pool2d_with_indices_backward_out_cpu
    CUDA: max_pool2d_with_indices_backward_out_cuda

- func: max_pool2d_with_indices_backward(Tensor grad_output, Tensor self, int[2] kernel_size, int[2] stride, int[2] padding, int[2] dilation, bool ceil_mode, Tensor indices) -> Tensor
  use_c10_dispatcher: unboxed_only
  python_module: nn
  dispatch:
    CPU: max_pool2d_with_indices_backward_cpu
    CUDA: max_pool2d_with_indices_backward_cuda

# Return: (Tensor output, Tensor indices)
- func: max_pool3d_with_indices.out(Tensor self, int[3] kernel_size, int[3] stride=[], int[3] padding=0, int[3] dilation=1, bool ceil_mode=False, *, Tensor(a!) out, Tensor(b!) indices) -> (Tensor(a!), Tensor(b!))
  python_module: nn
  dispatch:
    CPU: max_pool3d_with_indices_out_cpu
    CUDA: max_pool3d_with_indices_out_cuda

# Return: (Tensor output, Tensor indices)
- func: max_pool3d_with_indices(Tensor self, int[3] kernel_size, int[3] stride=[], int[3] padding=0, int[3] dilation=1, bool ceil_mode=False) -> (Tensor, Tensor)
  use_c10_dispatcher: unboxed_only
  python_module: nn
  dispatch:
    CPU: max_pool3d_with_indices_cpu
    CUDA: max_pool3d_with_indices_cuda

- func: max_pool3d_with_indices_backward.grad_input(Tensor grad_output, Tensor self, int[3] kernel_size, int[3] stride, int[3] padding, int[3] dilation, bool ceil_mode, Tensor indices, *, Tensor(a!) grad_input) -> Tensor(a!)
  python_module: nn
  dispatch:
    CPU: max_pool3d_with_indices_backward_out_cpu
    CUDA: max_pool3d_with_indices_backward_out_cuda

- func: max_pool3d_with_indices_backward(Tensor grad_output, Tensor self, int[3] kernel_size, int[3] stride, int[3] padding, int[3] dilation, bool ceil_mode, Tensor indices) -> Tensor
  use_c10_dispatcher: unboxed_only
  python_module: nn
  dispatch:
    CPU: max_pool3d_with_indices_backward_cpu
    CUDA: max_pool3d_with_indices_backward_cuda

- func: max_unpool2d.out(Tensor self, Tensor indices, int[2] output_size, *, Tensor(a!) out) -> Tensor(a!)
  python_module: nn
  dispatch:
    CPU: max_unpooling2d_forward_out_cpu
    CUDA: max_unpooling2d_forward_out_cuda

- func: max_unpool2d(Tensor self, Tensor indices, int[2] output_size) -> Tensor
  use_c10_dispatcher: unboxed_only
  python_module: nn
  dispatch:
    CPU: max_unpooling2d_forward_cpu
    CUDA: max_unpooling2d_forward_cuda

- func: max_unpool2d_backward.grad_input(Tensor grad_output, Tensor self, Tensor indices, int[2] output_size, *, Tensor(a!) grad_input) -> Tensor(a!)
  python_module: nn
  dispatch:
    CPU: max_unpooling2d_backward_out_cpu
    CUDA: max_unpooling2d_backward_out_cuda

- func: max_unpool2d_backward(Tensor grad_output, Tensor self, Tensor indices, int[2] output_size) -> Tensor
  use_c10_dispatcher: unboxed_only
  python_module: nn
  dispatch:
    CPU: max_unpooling2d_backward_cpu
    CUDA: max_unpooling2d_backward_cuda

- func: max_unpool3d.out(Tensor self, Tensor indices, int[3] output_size, int[3] stride, int[3] padding, *, Tensor(a!) out) -> Tensor(a!)
  python_module: nn
  dispatch:
    CPU: max_unpooling3d_forward_out_cpu
    CUDA: max_unpooling3d_forward_out_cuda

- func: max_unpool3d(Tensor self, Tensor indices, int[3] output_size, int[3] stride, int[3] padding) -> Tensor
  use_c10_dispatcher: unboxed_only
  python_module: nn
  dispatch:
    CPU: max_unpooling3d_forward_cpu
    CUDA: max_unpooling3d_forward_cuda

- func: max_unpool3d_backward.grad_input(Tensor grad_output, Tensor self, Tensor indices, int[3] output_size, int[3] stride, int[3] padding, *, Tensor(a!) grad_input) -> Tensor(a!)
  python_module: nn
  dispatch:
    CPU: max_unpooling3d_backward_out_cpu
    CUDA: max_unpooling3d_backward_out_cuda

- func: max_unpool3d_backward(Tensor grad_output, Tensor self, Tensor indices, int[3] output_size, int[3] stride, int[3] padding) -> Tensor
  use_c10_dispatcher: unboxed_only
  python_module: nn
  dispatch:
    CPU: max_unpooling3d_backward_cpu
    CUDA: max_unpooling3d_backward_cuda

- func: reflection_pad1d.out(Tensor self, int[2] padding, *, Tensor(a!) out) -> Tensor(a!)
  python_module: nn
  dispatch:
    CPU: reflection_pad1d_out_cpu
    CUDA: reflection_pad1d_out_cuda

- func: reflection_pad1d(Tensor self, int[2] padding) -> Tensor
  use_c10_dispatcher: unboxed_only
  python_module: nn
  dispatch:
    CPU: reflection_pad1d_cpu
    CUDA: reflection_pad1d_cuda

- func: reflection_pad1d_backward.grad_input(Tensor grad_output, Tensor self, int[2] padding, *, Tensor(a!) grad_input) -> Tensor(a!)
  python_module: nn
  dispatch:
    CPU: reflection_pad1d_backward_out_cpu
    CUDA: reflection_pad1d_backward_out_cuda

- func: reflection_pad1d_backward(Tensor grad_output, Tensor self, int[2] padding) -> Tensor
  use_c10_dispatcher: unboxed_only
  python_module: nn
  dispatch:
    CPU: reflection_pad1d_backward_cpu
    CUDA: reflection_pad1d_backward_cuda

- func: reflection_pad2d.out(Tensor self, int[4] padding, *, Tensor(a!) out) -> Tensor(a!)
  python_module: nn
  dispatch:
    CPU: reflection_pad2d_out_cpu
    CUDA: reflection_pad2d_out_cuda

- func: reflection_pad2d(Tensor self, int[4] padding) -> Tensor
  use_c10_dispatcher: unboxed_only
  python_module: nn
  dispatch:
    CPU: reflection_pad2d_cpu
    CUDA: reflection_pad2d_cuda

- func: reflection_pad2d_backward.grad_input(Tensor grad_output, Tensor self, int[4] padding, *, Tensor(a!) grad_input) -> Tensor(a!)
  python_module: nn
  dispatch:
    CPU: reflection_pad2d_backward_out_cpu
    CUDA: reflection_pad2d_backward_out_cuda

- func: reflection_pad2d_backward(Tensor grad_output, Tensor self, int[4] padding) -> Tensor
  use_c10_dispatcher: unboxed_only
  python_module: nn
  dispatch:
    CPU: reflection_pad2d_backward_cpu
    CUDA: reflection_pad2d_backward_cuda

- func: replication_pad1d.out(Tensor self, int[2] padding, *, Tensor(a!) out) -> Tensor(a!)
  python_module: nn
  dispatch:
    CPU: replication_pad1d_out_cpu
    CUDA: replication_pad1d_out_cuda

- func: replication_pad1d(Tensor self, int[2] padding) -> Tensor
  use_c10_dispatcher: unboxed_only
  python_module: nn
  dispatch:
    CPU: replication_pad1d_cpu
    CUDA: replication_pad1d_cuda

- func: replication_pad1d_backward.grad_input(Tensor grad_output, Tensor self, int[2] padding, *, Tensor(a!) grad_input) -> Tensor(a!)
  python_module: nn
  dispatch:
    CPU: replication_pad1d_backward_out_cpu
    CUDA: replication_pad1d_backward_out_cuda

- func: replication_pad1d_backward(Tensor grad_output, Tensor self, int[2] padding) -> Tensor
  use_c10_dispatcher: unboxed_only
  python_module: nn
  dispatch:
    CPU: replication_pad1d_backward_cpu
    CUDA: replication_pad1d_backward_cuda

- func: replication_pad2d.out(Tensor self, int[4] padding, *, Tensor(a!) out) -> Tensor(a!)
  python_module: nn
  dispatch:
    CPU: replication_pad2d_out_cpu
    CUDA: replication_pad2d_out_cuda

- func: replication_pad2d(Tensor self, int[4] padding) -> Tensor
  use_c10_dispatcher: unboxed_only
  python_module: nn
  dispatch:
    CPU: replication_pad2d_cpu
    CUDA: replication_pad2d_cuda

- func: replication_pad2d_backward.grad_input(Tensor grad_output, Tensor self, int[4] padding, *, Tensor(a!) grad_input) -> Tensor(a!)
  python_module: nn
  dispatch:
    CPU: replication_pad2d_backward_out_cpu
    CUDA: replication_pad2d_backward_out_cuda

- func: replication_pad2d_backward(Tensor grad_output, Tensor self, int[4] padding) -> Tensor
  use_c10_dispatcher: unboxed_only
  python_module: nn
  dispatch:
    CPU: replication_pad2d_backward_cpu
    CUDA: replication_pad2d_backward_cuda

- func: replication_pad3d.out(Tensor self, int[6] padding, *, Tensor(a!) out) -> Tensor(a!)
  python_module: nn
  dispatch:
    CPU: replication_pad3d_out_cpu
    CUDA: replication_pad3d_out_cuda

- func: replication_pad3d(Tensor self, int[6] padding) -> Tensor
  use_c10_dispatcher: unboxed_only
  python_module: nn
  dispatch:
    CPU: replication_pad3d_cpu
    CUDA: replication_pad3d_cuda

- func: replication_pad3d_backward.grad_input(Tensor grad_output, Tensor self, int[6] padding, *, Tensor(a!) grad_input) -> Tensor(a!)
  python_module: nn
  dispatch:
    CPU: replication_pad3d_backward_out_cpu
    CUDA: replication_pad3d_backward_out_cuda

- func: replication_pad3d_backward(Tensor grad_output, Tensor self, int[6] padding) -> Tensor
  use_c10_dispatcher: unboxed_only
  python_module: nn
  dispatch:
    CPU: replication_pad3d_backward_cpu
    CUDA: replication_pad3d_backward_cuda

- func: upsample_linear1d.out(Tensor self, int[1] output_size, bool align_corners, *, Tensor(a!) out) -> Tensor(a!)
  python_module: nn
  dispatch:
    CPU: upsample_linear1d_out_cpu
    CUDA: upsample_linear1d_out_cuda

- func: upsample_linear1d(Tensor self, int[1] output_size, bool align_corners) -> Tensor
  use_c10_dispatcher: unboxed_only
  python_module: nn
  dispatch:
    CPU: upsample_linear1d_cpu
    CUDA: upsample_linear1d_cuda

- func: upsample_linear1d_backward.grad_input(Tensor grad_output, int[1] output_size, int[3] input_size, bool align_corners, *, Tensor(a!) grad_input) -> Tensor(a!)
  python_module: nn
  dispatch:
    CPU: upsample_linear1d_backward_out_cpu
    CUDA: upsample_linear1d_backward_out_cuda

- func: upsample_linear1d_backward(Tensor grad_output, int[1] output_size, int[3] input_size, bool align_corners) -> Tensor
  use_c10_dispatcher: unboxed_only
  python_module: nn
  dispatch:
    CPU: upsample_linear1d_backward_cpu
    CUDA: upsample_linear1d_backward_cuda

- func: upsample_bilinear2d.out(Tensor self, int[2] output_size, bool align_corners, *, Tensor(a!) out) -> Tensor(a!)
  python_module: nn
  dispatch:
    CPU: upsample_bilinear2d_out_cpu
    CUDA: upsample_bilinear2d_out_cuda

- func: upsample_bilinear2d(Tensor self, int[2] output_size, bool align_corners) -> Tensor
  use_c10_dispatcher: unboxed_only
  python_module: nn
  dispatch:
    CPU: upsample_bilinear2d_cpu
    CUDA: upsample_bilinear2d_cuda
    QuantizedCPU: quantized_upsample_bilinear2d_cpu

- func: upsample_bilinear2d_backward.grad_input(Tensor grad_output, int[2] output_size, int[4] input_size, bool align_corners, *, Tensor(a!) grad_input) -> Tensor(a!)
  python_module: nn
  dispatch:
    CPU: upsample_bilinear2d_backward_out_cpu
    CUDA: upsample_bilinear2d_backward_out_cuda

- func: upsample_bilinear2d_backward(Tensor grad_output, int[2] output_size, int[4] input_size, bool align_corners) -> Tensor
  use_c10_dispatcher: unboxed_only
  python_module: nn
  dispatch:
    CPU: upsample_bilinear2d_backward_cpu
    CUDA: upsample_bilinear2d_backward_cuda

- func: upsample_bicubic2d.out(Tensor self, int[2] output_size, bool align_corners, *, Tensor(a!) out) -> Tensor(a!)
  python_module: nn
  dispatch:
    CPU: upsample_bicubic2d_out_cpu
    CUDA: upsample_bicubic2d_out_cuda

- func: upsample_bicubic2d(Tensor self, int[2] output_size, bool align_corners) -> Tensor
  use_c10_dispatcher: unboxed_only
  python_module: nn
  dispatch:
    CPU: upsample_bicubic2d_cpu
    CUDA: upsample_bicubic2d_cuda

- func: upsample_bicubic2d_backward.grad_input(Tensor grad_output, int[2] output_size, int[4] input_size, bool align_corners, *, Tensor(a!) grad_input) -> Tensor(a!)
  python_module: nn
  dispatch:
    CPU: upsample_bicubic2d_backward_out_cpu
    CUDA: upsample_bicubic2d_backward_out_cuda

- func: upsample_bicubic2d_backward(Tensor grad_output, int[2] output_size, int[4] input_size, bool align_corners) -> Tensor
  use_c10_dispatcher: unboxed_only
  python_module: nn
  dispatch:
    CPU: upsample_bicubic2d_backward_cpu
    CUDA: upsample_bicubic2d_backward_cuda

- func: upsample_trilinear3d.out(Tensor self, int[3] output_size, bool align_corners, *, Tensor(a!) out) -> Tensor(a!)
  python_module: nn
  dispatch:
    CPU: upsample_trilinear3d_out_cpu
    CUDA: upsample_trilinear3d_out_cuda

- func: upsample_trilinear3d(Tensor self, int[3] output_size, bool align_corners) -> Tensor
  use_c10_dispatcher: unboxed_only
  python_module: nn
  dispatch:
    CPU: upsample_trilinear3d_cpu
    CUDA: upsample_trilinear3d_cuda

- func: upsample_trilinear3d_backward.grad_input(Tensor grad_output, int[3] output_size, int[5] input_size, bool align_corners, *, Tensor(a!) grad_input) -> Tensor(a!)
  python_module: nn
  dispatch:
    CPU: upsample_trilinear3d_backward_out_cpu
    CUDA: upsample_trilinear3d_backward_out_cuda

- func: upsample_trilinear3d_backward(Tensor grad_output, int[3] output_size, int[5] input_size, bool align_corners) -> Tensor
  use_c10_dispatcher: unboxed_only
  python_module: nn
  dispatch:
    CPU: upsample_trilinear3d_backward_cpu
    CUDA: upsample_trilinear3d_backward_cuda

- func: upsample_nearest1d.out(Tensor self, int[1] output_size, *, Tensor(a!) out) -> Tensor(a!)
  python_module: nn
  dispatch:
    CPU: upsample_nearest1d_out_cpu
    CUDA: upsample_nearest1d_out_cuda

- func: upsample_nearest1d(Tensor self, int[1] output_size) -> Tensor
  use_c10_dispatcher: unboxed_only
  python_module: nn
  dispatch:
    CPU: upsample_nearest1d_cpu
    CUDA: upsample_nearest1d_cuda

- func: upsample_nearest1d_backward.grad_input(Tensor grad_output, int[1] output_size, int[3] input_size, *, Tensor(a!) grad_input) -> Tensor(a!)
  python_module: nn
  dispatch:
    CPU: upsample_nearest1d_backward_out_cpu
    CUDA: upsample_nearest1d_backward_out_cuda

- func: upsample_nearest1d_backward(Tensor grad_output, int[1] output_size, int[3] input_size) -> Tensor
  use_c10_dispatcher: unboxed_only
  python_module: nn
  dispatch:
    CPU: upsample_nearest1d_backward_cpu
    CUDA: upsample_nearest1d_backward_cuda

- func: upsample_nearest2d.out(Tensor self, int[2] output_size, *, Tensor(a!) out) -> Tensor(a!)
  python_module: nn
  dispatch:
    CPU: upsample_nearest2d_out_cpu
    CUDA: upsample_nearest2d_out_cuda

- func: upsample_nearest2d(Tensor self, int[2] output_size) -> Tensor
  use_c10_dispatcher: unboxed_only
  python_module: nn
  dispatch:
    CPU: upsample_nearest2d_cpu
    CUDA: upsample_nearest2d_cuda
    QuantizedCPU: quantized_upsample_nearest2d_cpu

- func: upsample_nearest2d_backward.grad_input(Tensor grad_output, int[2] output_size, int[4] input_size, *, Tensor(a!) grad_input) -> Tensor(a!)
  python_module: nn
  dispatch:
    CPU: upsample_nearest2d_backward_out_cpu
    CUDA: upsample_nearest2d_backward_out_cuda

- func: upsample_nearest2d_backward(Tensor grad_output, int[2] output_size, int[4] input_size) -> Tensor
  use_c10_dispatcher: unboxed_only
  python_module: nn
  dispatch:
    CPU: upsample_nearest2d_backward_cpu
    CUDA: upsample_nearest2d_backward_cuda

- func: upsample_nearest3d.out(Tensor self, int[3] output_size, *, Tensor(a!) out) -> Tensor(a!)
  python_module: nn
  dispatch:
    CPU: upsample_nearest3d_out_cpu
    CUDA: upsample_nearest3d_out_cuda

- func: upsample_nearest3d(Tensor self, int[3] output_size) -> Tensor
  use_c10_dispatcher: unboxed_only
  python_module: nn
  dispatch:
    CPU: upsample_nearest3d_cpu
    CUDA: upsample_nearest3d_cuda

- func: upsample_nearest3d_backward.grad_input(Tensor grad_output, int[3] output_size, int[5] input_size, *, Tensor(a!) grad_input) -> Tensor(a!)
  python_module: nn
  dispatch:
    CPU: upsample_nearest3d_backward_out_cpu
    CUDA: upsample_nearest3d_backward_out_cuda

- func: upsample_nearest3d_backward(Tensor grad_output, int[3] output_size, int[5] input_size) -> Tensor
  use_c10_dispatcher: unboxed_only
  python_module: nn
  dispatch:
    CPU: upsample_nearest3d_backward_cpu
    CUDA: upsample_nearest3d_backward_cuda

- func: sigmoid_backward.grad_input(Tensor grad_output, Tensor output, *, Tensor(a!) grad_input) -> Tensor(a!)
  python_module: nn
  dispatch:
    CPU: legacy::cpu::_thnn_sigmoid_backward_out
    CUDA: legacy::cuda::_thnn_sigmoid_backward_out

- func: sigmoid_backward(Tensor grad_output, Tensor output) -> Tensor
  use_c10_dispatcher: full
  python_module: nn
  dispatch:
    CPU: legacy::cpu::_thnn_sigmoid_backward
    CUDA: legacy::cuda::_thnn_sigmoid_backward

- func: tanh_backward.grad_input(Tensor grad_output, Tensor output, *, Tensor(a!) grad_input) -> Tensor(a!)
  python_module: nn
  dispatch:
    CPU: legacy::cpu::_thnn_tanh_backward_out
    CUDA: legacy::cuda::_thnn_tanh_backward_out

- func: tanh_backward(Tensor grad_output, Tensor output) -> Tensor
  use_c10_dispatcher: full
  python_module: nn
  dispatch:
    CPU: legacy::cpu::_thnn_tanh_backward
    CUDA: legacy::cuda::_thnn_tanh_backward

# What's a thnn_conv_ versus a slow_conv_?
#
# Historically, we have inefficient implementations of convolutions
# coming from the THNN/THCUNN library.  These convolutions typically
# operated by computing the Toeplitz matrix and then doing a matrix
# multiply with the input; this is very memory inefficient!  However,
# occasionally, we really don't have anything better, so it's helpful
# to have these fallbacks when there is no more optimized implementation
# in cudnn or mkldnn, etc.  Both thnn_ and slow_ convolutions fall
# into this bucket.
#
# The difference between these two designations, is that thnn_ refers
# to a convolution that is still written in the "legacy" style; that is,
# C code in the THNN/ or THCUNN/ directory.  A slow_ convolution is
# one that is written in the native style: modern C++.  Algorithmically,
# these are the same thing, but we give them different prefixes to
# make the operational distinction clear.

- func: slow_conv_transpose2d.out(Tensor self, Tensor weight, int[2] kernel_size, Tensor? bias=None, int[2] stride=1, int[2] padding=0, int[2] output_padding=0, int[2] dilation=1, *, Tensor(a!) out) -> Tensor(a!)
  python_module: nn
  dispatch:
    CPU: slow_conv_transpose2d_out_cpu
    CUDA: slow_conv_transpose2d_out_cuda

- func: slow_conv_transpose2d(Tensor self, Tensor weight, int[2] kernel_size, Tensor? bias=None, int[2] stride=1, int[2] padding=0, int[2] output_padding=0, int[2] dilation=1) -> Tensor
  python_module: nn
  dispatch:
    CPU: slow_conv_transpose2d_cpu
    CUDA: slow_conv_transpose2d_cuda

- func: slow_conv_transpose2d_backward.grad_output(Tensor grad_output, Tensor self, Tensor weight, int[2] kernel_size, int[2] stride, int[2] padding, int[2] output_padding, int[2] dilation, Tensor columns, Tensor ones, *, Tensor(a!)? grad_input, Tensor(b!)? grad_weight, Tensor(c!)? grad_bias) -> (Tensor(a!), Tensor(b!), Tensor(c!))
  python_module: nn
  dispatch:
    CPU: slow_conv_transpose2d_backward_out_cpu
    CUDA: slow_conv_transpose2d_backward_out_cuda

- func: slow_conv_transpose2d_backward.output_mask(Tensor grad_output, Tensor self, Tensor weight, int[2] kernel_size, int[2] stride, int[2] padding, int[2] output_padding, int[2] dilation, Tensor columns, Tensor ones, bool[3] output_mask) -> (Tensor grad_input, Tensor grad_weight, Tensor grad_bias)
  use_c10_dispatcher: unboxed_only
  python_module: nn
  dispatch:
    CPU: slow_conv_transpose2d_backward_cpu
    CUDA: slow_conv_transpose2d_backward_cuda

- func: slow_conv_transpose3d.out(Tensor self, Tensor weight, int[3] kernel_size, Tensor? bias=None, int[3] stride=1, int[3] padding=0, int[3] output_padding=0, int[3] dilation=1, *, Tensor(a!) out) -> Tensor(a!)
  python_module: nn
  dispatch:
    CPU: slow_conv_transpose3d_out_cpu
    CUDA: slow_conv_transpose3d_out_cuda

- func: slow_conv_transpose3d(Tensor self, Tensor weight, int[3] kernel_size, Tensor? bias=None, int[3] stride=1, int[3] padding=0, int[3] output_padding=0, int[3] dilation=1) -> Tensor
  python_module: nn
  dispatch:
    CPU: slow_conv_transpose3d_cpu
    CUDA: slow_conv_transpose3d_cuda

- func: slow_conv_transpose3d_backward.grad_output(Tensor grad_output, Tensor self, Tensor weight, int[3] kernel_size, int[3] stride, int[3] padding, int[3] output_padding, int[3] dilation, Tensor finput, Tensor fgrad_input, *, Tensor(a!)? grad_input, Tensor(b!)? grad_weight, Tensor(c!)? grad_bias) -> (Tensor(a!), Tensor(b!), Tensor(c!))
  python_module: nn
  dispatch:
    CPU: slow_conv_transpose3d_backward_out_cpu
    CUDA: slow_conv_transpose3d_backward_out_cuda

- func: slow_conv_transpose3d_backward.output_mask(Tensor grad_output, Tensor self, Tensor weight, int[3] kernel_size, int[3] stride, int[3] padding, int[3] output_padding, int[3] dilation, Tensor finput, Tensor fgrad_input, bool[3] output_mask) -> (Tensor grad_input, Tensor grad_weight, Tensor grad_bias)
  use_c10_dispatcher: unboxed_only
  python_module: nn
  dispatch:
    CPU: slow_conv_transpose3d_backward_cpu
    CUDA: slow_conv_transpose3d_backward_cuda

- func: thnn_conv2d.out(Tensor self, Tensor weight, int[2] kernel_size, Tensor? bias=None, int[2] stride=1, int[2] padding=0, *, Tensor(a!) out) -> Tensor(a!)
  python_module: nn

- func: thnn_conv2d(Tensor self, Tensor weight, int[2] kernel_size, Tensor? bias=None, int[2] stride=1, int[2] padding=0) -> Tensor
  python_module: nn

- func: thnn_conv2d_forward.output(Tensor self, Tensor weight, int[2] kernel_size, Tensor? bias, int[2] stride, int[2] padding, *, Tensor(a!) output, Tensor(b!) finput, Tensor(c!) fgrad_input) -> (Tensor(a!), Tensor(b!), Tensor(c!))
  python_module: nn
  dispatch:
    CPU: legacy::cpu::_thnn_conv2d_forward_out
    CUDA: legacy::cuda::_thnn_conv2d_forward_out

- func: thnn_conv2d_forward(Tensor self, Tensor weight, int[2] kernel_size, Tensor? bias, int[2] stride, int[2] padding) -> (Tensor output, Tensor finput, Tensor fgrad_input)
  python_module: nn
  dispatch:
    CPU: legacy::cpu::_thnn_conv2d_forward
    CUDA: legacy::cuda::_thnn_conv2d_forward

- func: thnn_conv2d_backward.grad_input(Tensor grad_output, Tensor self, Tensor weight, int[2] kernel_size, int[2] stride, int[2] padding, Tensor finput, Tensor fgrad_input, *, Tensor(a!)? grad_input, Tensor(b!)? grad_weight, Tensor(c!)? grad_bias) -> (Tensor(a!), Tensor(b!), Tensor(c!))
  python_module: nn
  dispatch:
    CPU: legacy::cpu::_thnn_conv2d_backward_out
    CUDA: legacy::cuda::_thnn_conv2d_backward_out

- func: thnn_conv2d_backward.output_mask(Tensor grad_output, Tensor self, Tensor weight, int[2] kernel_size, int[2] stride, int[2] padding, Tensor finput, Tensor fgrad_input, bool[3] output_mask) -> (Tensor grad_input, Tensor grad_weight, Tensor grad_bias)
  use_c10_dispatcher: unboxed_only
  python_module: nn
  dispatch:
    CPU: legacy::cpu::_thnn_conv2d_backward
    CUDA: legacy::cuda::_thnn_conv2d_backward

- func: thnn_conv_depthwise2d.out(Tensor self, Tensor weight, int[2] kernel_size, Tensor? bias=None, int[2] stride=1, int[2] padding=0, int[2] dilation=1, *, Tensor(a!) out) -> Tensor(a!)
  python_module: nn

- func: thnn_conv_depthwise2d(Tensor self, Tensor weight, int[2] kernel_size, Tensor? bias=None, int[2] stride=1, int[2] padding=0, int[2] dilation=1) -> Tensor
  python_module: nn

- func: thnn_conv_depthwise2d_forward.out(Tensor self, Tensor weight, int[2] kernel_size, Tensor? bias, int[2] stride, int[2] padding, int[2] dilation, *, Tensor(a!) out) -> Tensor(a!)
  python_module: nn
  dispatch:
    CUDA: legacy::cuda::_thnn_conv_depthwise2d_forward_out

- func: thnn_conv_depthwise2d_forward(Tensor self, Tensor weight, int[2] kernel_size, Tensor? bias, int[2] stride, int[2] padding, int[2] dilation) -> Tensor
  python_module: nn
  dispatch:
    CUDA: legacy::cuda::_thnn_conv_depthwise2d_forward

- func: thnn_conv_depthwise2d_backward.grad_input(Tensor grad_output, Tensor self, Tensor weight, int[2] kernel_size, int[2] stride, int[2] padding, int[2] dilation, *, Tensor(a!)? grad_input, Tensor(b!)? grad_weight) -> (Tensor(a!), Tensor(b!))
  python_module: nn
  dispatch:
    CUDA: legacy::cuda::_thnn_conv_depthwise2d_backward_out

- func: thnn_conv_depthwise2d_backward.output_mask(Tensor grad_output, Tensor self, Tensor weight, int[2] kernel_size, int[2] stride, int[2] padding, int[2] dilation, bool[2] output_mask) -> (Tensor grad_input, Tensor grad_weight)
  use_c10_dispatcher: unboxed_only
  python_module: nn
  dispatch:
    CUDA: legacy::cuda::_thnn_conv_depthwise2d_backward

- func: thnn_conv3d.out(Tensor self, Tensor weight, int[3] kernel_size, Tensor? bias=None, int[3] stride=1, int[3] padding=0, *, Tensor(a!) out) -> Tensor(a!)
  python_module: nn

- func: thnn_conv3d(Tensor self, Tensor weight, int[3] kernel_size, Tensor? bias=None, int[3] stride=1, int[3] padding=0) -> Tensor
  python_module: nn

- func: thnn_conv3d_forward.output(Tensor self, Tensor weight, int[3] kernel_size, Tensor? bias, int[3] stride, int[3] padding, *, Tensor(a!) output, Tensor(b!) finput, Tensor(c!) fgrad_input) -> (Tensor(a!), Tensor(b!), Tensor(c!))
  python_module: nn
  dispatch:
    CPU: legacy::cpu::_thnn_conv3d_forward_out

- func: thnn_conv3d_forward(Tensor self, Tensor weight, int[3] kernel_size, Tensor? bias, int[3] stride, int[3] padding) -> (Tensor output, Tensor finput, Tensor fgrad_input)
  python_module: nn
  dispatch:
    CPU: legacy::cpu::_thnn_conv3d_forward

- func: thnn_conv3d_backward.grad_input(Tensor grad_output, Tensor self, Tensor weight, int[3] kernel_size, int[3] stride, int[3] padding, Tensor finput, Tensor fgrad_input, *, Tensor(a!)? grad_input, Tensor(b!)? grad_weight, Tensor(c!)? grad_bias) -> (Tensor(a!), Tensor(b!), Tensor(c!))
  python_module: nn
  dispatch:
    CPU: legacy::cpu::_thnn_conv3d_backward_out

- func: thnn_conv3d_backward.output_mask(Tensor grad_output, Tensor self, Tensor weight, int[3] kernel_size, int[3] stride, int[3] padding, Tensor finput, Tensor fgrad_input, bool[3] output_mask) -> (Tensor grad_input, Tensor grad_weight, Tensor grad_bias)
  use_c10_dispatcher: unboxed_only
  python_module: nn
  dispatch:
    CPU: legacy::cpu::_thnn_conv3d_backward

- func: slow_conv_dilated2d(Tensor self, Tensor weight, int[2] kernel_size, Tensor? bias=None, int[2] stride=1, int[2] padding=0, int[2] dilation=1) -> Tensor
  python_module: nn
  dispatch:
    CPU: slow_conv_dilated2d_cpu
    CUDA: slow_conv_dilated2d_cuda

- func: slow_conv_dilated2d_backward(Tensor grad_output, Tensor self, Tensor weight, int[2] kernel_size, int[2] stride, int[2] padding, int[2] dilation, bool[3] output_mask) -> (Tensor grad_input, Tensor grad_weight, Tensor grad_bias)
  use_c10_dispatcher: unboxed_only
  python_module: nn
  dispatch:
    CPU: slow_conv_dilated2d_backward_cpu
    CUDA: slow_conv_dilated2d_backward_cuda

- func: slow_conv_dilated3d(Tensor self, Tensor weight, int[3] kernel_size, Tensor? bias=None, int[3] stride=1, int[3] padding=0, int[3] dilation=1) -> Tensor
  python_module: nn
  dispatch:
    CPU: slow_conv_dilated3d_cpu
    CUDA: slow_conv_dilated3d_cuda

- func: slow_conv_dilated3d_backward(Tensor grad_output, Tensor self, Tensor weight, int[3] kernel_size, int[3] stride, int[3] padding, int[3] dilation, bool[3] output_mask) -> (Tensor grad_input, Tensor grad_weight, Tensor grad_bias)
  use_c10_dispatcher: unboxed_only
  python_module: nn
  dispatch:
    CPU: slow_conv_dilated3d_backward_cpu
    CUDA: slow_conv_dilated3d_backward_cuda

- func: col2im.out(Tensor self, int[2] output_size, int[2] kernel_size, int[2] dilation, int[2] padding, int[2] stride, *, Tensor(a!) out) -> Tensor(a!)
  python_module: nn
  dispatch:
    CPU: col2im_out_cpu
    CUDA: col2im_out_cuda

- func: col2im(Tensor self, int[2] output_size, int[2] kernel_size, int[2] dilation, int[2] padding, int[2] stride) -> Tensor
  use_c10_dispatcher: unboxed_only
  python_module: nn
  dispatch:
    CPU: col2im_cpu
    CUDA: col2im_cuda

- func: col2im_backward.grad_input(Tensor grad_output, int[2] kernel_size, int[2] dilation, int[2] padding, int[2] stride, *, Tensor(a!) grad_input) -> Tensor(a!)
  python_module: nn
  dispatch:
    CPU: col2im_backward_out_cpu
    CUDA: col2im_backward_out_cuda

- func: col2im_backward(Tensor grad_output, int[2] kernel_size, int[2] dilation, int[2] padding, int[2] stride) -> Tensor
  use_c10_dispatcher: unboxed_only
  python_module: nn
  dispatch:
    CPU: col2im_backward_cpu
    CUDA: col2im_backward_cuda

- func: im2col.out(Tensor self, int[2] kernel_size, int[2] dilation, int[2] padding, int[2] stride, *, Tensor(a!) out) -> Tensor(a!)
  python_module: nn
  dispatch:
    CPU: im2col_out_cpu
    CUDA: im2col_out_cuda

- func: im2col(Tensor self, int[2] kernel_size, int[2] dilation, int[2] padding, int[2] stride) -> Tensor
  use_c10_dispatcher: unboxed_only
  python_module: nn
  dispatch:
    CPU: im2col_cpu
    CUDA: im2col_cuda

- func: im2col_backward.grad_input(Tensor grad_output, int[2] input_size, int[2] kernel_size, int[2] dilation, int[2] padding, int[2] stride, *, Tensor(a!) grad_input) -> Tensor(a!)
  python_module: nn
  dispatch:
    CPU: im2col_backward_out_cpu
    CUDA: im2col_backward_out_cuda

- func: im2col_backward(Tensor grad_output, int[2] input_size, int[2] kernel_size, int[2] dilation, int[2] padding, int[2] stride) -> Tensor
  use_c10_dispatcher: unboxed_only
  python_module: nn
  dispatch:
    CPU: im2col_backward_cpu
    CUDA: im2col_backward_cuda<|MERGE_RESOLUTION|>--- conflicted
+++ resolved
@@ -1,3 +1,4 @@
+- func: align_to.ellipsis_idx(Tensor(a) self, Dimname[] order, int ellipsis_idx) -> Tensor(a)
 # See README.md in this directory for more guidance
 
 
@@ -69,11 +70,7 @@
   variants: method
   supports_named_tensor: True
 
-<<<<<<< HEAD
-- func: align_to.ellipsis_idx(Tensor(a) self, DimnameList order, int ellipsis_idx) -> Tensor(a)
-=======
-- func: align_to(Tensor(a) self, Dimname[] order, int ellipsis_idx) -> Tensor(a)
->>>>>>> c5f7abd4
+- func: align_to.ellipsis_idx(Tensor(a) self, Dimname[] order, int ellipsis_idx) -> Tensor(a)
   variants: method
   supports_named_tensor: True
 
@@ -90,11 +87,7 @@
   variants: method
   supports_named_tensor: True
 
-<<<<<<< HEAD
-- func: unflatten.Dimname(Tensor self, Dimname dim, int[] sizes, DimnameList names) -> Tensor
-=======
-- func: unflatten(Tensor self, Dimname dim, int[] sizes, Dimname[] names) -> Tensor
->>>>>>> c5f7abd4
+- func: unflatten.Dimname(Tensor self, Dimname dim, int[] sizes, Dimname[] names) -> Tensor
   variants: method
   supports_named_tensor: True
 
